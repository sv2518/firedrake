--- conflicted
+++ resolved
@@ -409,37 +409,6 @@
     assert sigma_err < 1e-11
     assert u_err < 1e-11
 
-def solve_and_plot(a,L,V):
-    u = Function(V)
-    solve(a == L, u, solver_parameters={'ksp_type': 'cg'})
-    File("helmholtz_test_output.pvd").write(u)
-
-    try:
-      import matplotlib.pyplot as plt
-    except:
-      warning("Matplotlib not imported")
-
-    try:
-      fig, axes = plt.subplots()
-      colors = tripcolor(u, axes=axes)
-      fig.colorbar(colors)
-    except Exception as e:
-      warning("Cannot plot figure. Error msg: '%s'" % e)
-
-    try:
-      fig, axes = plt.subplots()
-      contours = tricontour(u, axes=axes)
-      fig.colorbar(contours)
-    except Exception as e:
-      warning("Cannot plot figure. Error msg: '%s'" % e)
-
-    try:
-      plt.show()
-    except Exception as e:
-      warning("Cannot show figure. Error msg: '%s'" % e)
-
-
-
 
 """
 Run test script
@@ -465,26 +434,6 @@
 L = f * v * dx
 #^BEFORE
 
-<<<<<<< HEAD
-# A = Tensor(a)
-# b = AssembledVector(Function(assemble(L)))
-# bar = -A.T + A
-# res = assemble(bar * b)
-
-# solve_and_plot(a,L,V)
-# test_fewer_temporaries(a, 10)
-test_negative(a) 
-# test_stacked(a, L)
-# test_assemble_matrix(a)
-# test_negative(a) 
-# test_add(a) 
-# test_assembled_vector(L)
-# test_transpose(a)
-# test_mul_dx(a, L, V, mesh)
-# test_solve(a, L, V) 
-# test_solve_local(a, L) 
-# test_inverse_local(a) 
-=======
 test_negative(a)
 test_stacked(a, L)
 test_assemble_matrix(a)
@@ -497,7 +446,6 @@
 test_solve_local(a, L)
 test_inverse_local(a)
 test_transpose(a)
->>>>>>> 1df8925e
 
 # discontinuous Helmholtz equation on facet integrals
 mesh = UnitSquareMesh(5, 5)
@@ -511,20 +459,11 @@
 a = (v * u) * ds
 L = f * v * ds
 
-<<<<<<< HEAD
-# solve_and_plot(a,L,V)
-# test_assemble_matrix(a)
-# test_negative(a)
-# test_add(a)
-# test_mul_ds(a, L, V, mesh) #!!!
-# test_inverse_local(a)
-=======
 test_assemble_matrix(a)
 test_negative(a)
 test_add(a)
 test_mul_ds(a, L, V, mesh)
 test_inverse_local(a)
->>>>>>> 1df8925e
 
 # continuous Helmholtz equation on facet integrals (works also on cell)
 mesh = UnitSquareMesh(5, 5)
