from __future__ import absolute_import
import numpy
import operator
import functools
import ufl
from collections import defaultdict

from pyop2 import op2
<<<<<<< HEAD
from pyop2.exceptions import MapValueError, SparsityFormatError
=======
from pyop2.base import collecting_loops
from pyop2.exceptions import MapValueError
>>>>>>> 8cf20965

from firedrake import assemble_expressions
from firedrake import tsfc_interface
from firedrake import function
from firedrake import matrix
from firedrake import parameters
from firedrake import solving
from firedrake import utils


__all__ = ["assemble"]


def assemble(f, tensor=None, bcs=None, form_compiler_parameters=None,
             inverse=False, mat_type=None, appctx={}, **kwargs):
    """Evaluate f.

    :arg f: a :class:`~ufl.classes.Form` or :class:`~ufl.classes.Expr`.
    :arg tensor: an existing tensor object to place the result in
         (optional).
    :arg bcs: a list of boundary conditions to apply (optional).
    :arg form_compiler_parameters: (optional) dict of parameters to pass to
         the form compiler.  Ignored if not assembling a
         :class:`~ufl.classes.Form`.  Any parameters provided here will be
         overridden by parameters set on the :class:`~ufl.classes.Measure` in the
         form.  For example, if a ``quadrature_degree`` of 4 is
         specified in this argument, but a degree of 3 is requested in
         the measure, the latter will be used.
    :arg inverse: (optional) if f is a 2-form, then assemble the inverse
         of the local matrices.
    :arg mat_type: (optional) string indicating how a 2-form (matrix) should be
         assembled -- either as a monolithic matrix ('aij'), a block matrix
         ('nest'), or left as a :class:`.ImplicitMatrix` giving matrix-free
         actions ('matfree').  If not supplied, the default value in
         ``parameters["default_matrix_type"]`` is used.
    :arg appctx: Additional information to hang on the assembled
         matrix if an implicit matrix is requested (mat_type "matfree").

    If f is a :class:`~ufl.classes.Form` then this evaluates the corresponding
    integral(s) and returns a :class:`float` for 0-forms, a
    :class:`.Function` for 1-forms and a :class:`.Matrix` or :class:`.ImplicitMatrix`
    for 2-forms.

    If f is an expression other than a form, it will be evaluated
    pointwise on the :class:`.Function`\s in the expression. This will
    only succeed if all the Functions are on the same
    :class:`.FunctionSpace`.

    If ``tensor`` is supplied, the assembled result will be placed
    there, otherwise a new object of the appropriate type will be
    returned.

    If ``bcs`` is supplied and ``f`` is a 2-form, the rows and columns
    of the resulting :class:`.Matrix` corresponding to boundary nodes
    will be set to 0 and the diagonal entries to 1. If ``f`` is a
    1-form, the vector entries at boundary nodes are set to the
    boundary condition values.
    """

    if "nest" in kwargs:
        nest = kwargs.pop("nest")
        from firedrake.logging import warning, RED
        warning(RED % "The 'nest' argument is deprecated, please set 'mat_type' instead")
        if nest is not None:
            mat_type = "nest" if nest else "aij"

    collect_loops = kwargs.pop("collect_loops", False)
    allocate_only = kwargs.pop("allocate_only", False)
    if len(kwargs) > 0:
        raise TypeError("Unknown keyword arguments '%s'" % ', '.join(kwargs.keys()))

    if isinstance(f, ufl.form.Form):
        return _assemble(f, tensor=tensor, bcs=solving._extract_bcs(bcs),
                         form_compiler_parameters=form_compiler_parameters,
                         inverse=inverse, mat_type=mat_type, appctx=appctx,
                         collect_loops=collect_loops,
                         allocate_only=allocate_only)
    elif isinstance(f, ufl.core.expr.Expr):
        return assemble_expressions.assemble_expression(f)
    else:
        raise TypeError("Unable to assemble: %r" % f)


def allocate_matrix(f, bcs=None, form_compiler_parameters=None,
                    inverse=False, mat_type=None, appctx={}):
    """Allocate a matrix given a form.  To be used with :func:`create_assembly_callable`.

    .. warning::

       Do not use this function unless you know what you're doing.
    """
    return _assemble(f, bcs=bcs, form_compiler_parameters=form_compiler_parameters,
                     inverse=inverse, mat_type=mat_type, appctx=appctx,
                     allocate_only=True)


def create_assembly_callable(f, tensor=None, bcs=None, form_compiler_parameters=None,
                             inverse=False, mat_type=None):
    """Create a callable object than be used to assemble f into a tensor.

    This is really only designed to be used inside residual and
    jacobian callbacks, since it always assembles back into the
    initially provided tensor.  See also :func:`allocate_matrix`.

    .. warning::

       Really do not use this function unless you know what you're doing.
    """
    if tensor is None:
        raise ValueError("Have to provide tensor to write to")
    if mat_type == "matfree":
        return tensor.assemble
    loops = _assemble(f, tensor=tensor, bcs=bcs,
                      form_compiler_parameters=form_compiler_parameters,
                      inverse=inverse, mat_type=mat_type,
                      collect_loops=True)
    return functools.partial(map, operator.methodcaller("__call__"), loops)


@utils.known_pyop2_safe
def _assemble(f, tensor=None, bcs=None, form_compiler_parameters=None,
              inverse=False, mat_type=None, appctx={},
              collect_loops=False,
              allocate_only=False):
    """Assemble the form f and return a Firedrake object representing the
    result. This will be a :class:`float` for 0-forms, a
    :class:`.Function` for 1-forms and a :class:`.Matrix` for 2-forms.

    :arg bcs: A tuple of :class`.DirichletBC`\s to be applied.
    :arg tensor: An existing tensor object into which the form should be
        assembled. If this is not supplied, a new tensor will be created for
        the purpose.
    :arg form_compiler_parameters: (optional) dict of parameters to pass to
        the form compiler.
    :arg inverse: (optional) if f is a 2-form, then assemble the inverse
         of the local matrices.
    :arg mat_type: (optional) type for assembled matrices, one of
        "nest", "aij" or "matfree".
    :arg appctx: Additional information to hang on the assembled
         matrix if an implicit matrix is requested (mat_type "matfree").
    """
    if mat_type is None:
        mat_type = parameters.parameters["default_matrix_type"]
    if mat_type not in ["matfree", "aij", "nest"]:
        raise ValueError("Unrecognised matrix type, '%s'" % mat_type)

    if form_compiler_parameters:
        form_compiler_parameters = form_compiler_parameters.copy()
    else:
        form_compiler_parameters = {}
    form_compiler_parameters["assemble_inverse"] = inverse

    kernels = tsfc_interface.compile_form(f, "form", parameters=form_compiler_parameters,
                                          inverse=inverse)
    rank = len(f.arguments())

    is_mat = rank == 2
    is_vec = rank == 1

    if any((coeff.function_space() and coeff.function_space().component is not None)
           for coeff in f.coefficients()):
        raise NotImplementedError("Integration of subscripted VFS not yet implemented")

    if inverse and rank != 2:
        raise ValueError("Can only assemble the inverse of a 2-form")

    integrals = f.integrals()

    # Pass this through for assembly caching purposes
    form_compiler_parameters["matrix_type"] = mat_type

    zero_tensor = lambda: None

    matfree = mat_type == "matfree"
    nest = mat_type == "nest"
    if is_mat:
        if matfree:  # intercept matrix-free matrices here
            if inverse:
                raise NotImplementedError("Inverse not implemented with matfree")
            if collect_loops:
                raise NotImplementedError("Can't collect loops with matfree")
            if tensor is None:
                return matrix.ImplicitMatrix(f, bcs,
                                             fc_params=form_compiler_parameters,
                                             appctx=appctx)
            if not isinstance(tensor, matrix.ImplicitMatrix):
                raise ValueError("Expecting implicit matrix with matfree")
            tensor.assemble()
            return tensor
        test, trial = f.arguments()

        map_pairs = []
        cell_domains = []
        exterior_facet_domains = []
        interior_facet_domains = []
        if tensor is None:
            # For horizontal facets of extrded meshes, the corresponding domain
            # in the base mesh is the cell domain. Hence all the maps used for top
            # bottom and interior horizontal facets will use the cell to dofs map
            # coming from the base mesh as a starting point for the actual dynamic map
            # computation.
            for integral in integrals:
                integral_type = integral.integral_type()
                if integral_type == "cell":
                    cell_domains.append(op2.ALL)
                elif integral_type == "exterior_facet":
                    exterior_facet_domains.append(op2.ALL)
                elif integral_type == "interior_facet":
                    interior_facet_domains.append(op2.ALL)
                elif integral_type == "exterior_facet_bottom":
                    cell_domains.append(op2.ON_BOTTOM)
                elif integral_type == "exterior_facet_top":
                    cell_domains.append(op2.ON_TOP)
                elif integral_type == "exterior_facet_vert":
                    exterior_facet_domains.append(op2.ALL)
                elif integral_type == "interior_facet_horiz":
                    cell_domains.append(op2.ON_INTERIOR_FACETS)
                elif integral_type == "interior_facet_vert":
                    interior_facet_domains.append(op2.ALL)
                else:
                    raise ValueError('Unknown integral type "%s"' % integral_type)

            # To avoid an extra check for extruded domains, the maps that are being passed in
            # are DecoratedMaps. For the non-extruded case the DecoratedMaps don't restrict the
            # space over which we iterate as the domains are dropped at Sparsity construction
            # time. In the extruded case the cell domains are used to identify the regions of the
            # mesh which require allocation in the sparsity.
            if cell_domains:
                map_pairs.append((op2.DecoratedMap(test.cell_node_map(), cell_domains),
                                  op2.DecoratedMap(trial.cell_node_map(), cell_domains)))
            if exterior_facet_domains:
                map_pairs.append((op2.DecoratedMap(test.exterior_facet_node_map(), exterior_facet_domains),
                                  op2.DecoratedMap(trial.exterior_facet_node_map(), exterior_facet_domains)))
            if interior_facet_domains:
                map_pairs.append((op2.DecoratedMap(test.interior_facet_node_map(), interior_facet_domains),
                                  op2.DecoratedMap(trial.interior_facet_node_map(), interior_facet_domains)))

            map_pairs = tuple(map_pairs)
            # Construct OP2 Mat to assemble into
            fs_names = (test.function_space().name, trial.function_space().name)
            try:
                sparsity = op2.Sparsity((test.function_space().dof_dset,
                                         trial.function_space().dof_dset),
                                        map_pairs,
                                        "%s_%s_sparsity" % fs_names,
                                        nest=nest)
            except SparsityFormatError:
                raise ValueError("Monolithic matrix assembly is not supported for systems with R-space blocks.")

            result_matrix = matrix.Matrix(f, bcs, sparsity, numpy.float64,
                                          "%s_%s_matrix" % fs_names)
            tensor = result_matrix._M
        else:
            if isinstance(tensor, matrix.ImplicitMatrix):
                raise ValueError("Expecting matfree with implicit matrix")

            result_matrix = tensor
            # Replace any bcs on the tensor we passed in
            result_matrix.bcs = bcs
            tensor = tensor._M
            zero_tensor = tensor.zero

        def mat(testmap, trialmap, i, j):
            m = testmap(test.function_space()[i])
            n = trialmap(trial.function_space()[j])
            maps = (m[op2.i[0]] if m else None,
                    n[op2.i[1]] if n else None)
            return tensor[i, j](op2.INC, maps, flatten=True)
        result = lambda: result_matrix
        if allocate_only:
            result_matrix._assembly_callback = None
            return result_matrix
    elif is_vec:
        test = f.arguments()[0]
        if tensor is None:
            result_function = function.Function(test.function_space())
            tensor = result_function.dat
        else:
            result_function = tensor
            tensor = result_function.dat
            zero_tensor = tensor.zero

        def vec(testmap, i):
            _testmap = testmap(test.function_space()[i])
            return tensor[i](op2.INC,
                             _testmap[op2.i[0]] if _testmap else None,
                             flatten=True)
        result = lambda: result_function
    else:
        # 0-forms are always scalar
        if tensor is None:
            tensor = op2.Global(1, [0.0])
        else:
            raise ValueError("Can't assemble 0-form into existing tensor")
        result = lambda: tensor.data[0]

    coefficients = f.coefficients()
    domains = f.ufl_domains()

    for m in domains:
        # Ensure mesh is "initialised" (could have got here without
        # building a functionspace (e.g. if integrating a constant)).
        m.init()
        if m.topology != domains[0].topology:
            raise NotImplementedError("All integration domains must share a mesh topology.")

    # These will be used to correctly interpret the "otherwise"
    # subdomain
    all_integer_subdomain_ids = defaultdict(list)
    for k in kernels:
        if k.kinfo.subdomain_id != "otherwise":
            all_integer_subdomain_ids[k.kinfo.integral_type].append(k.kinfo.subdomain_id)
    for k, v in all_integer_subdomain_ids.items():
        all_integer_subdomain_ids[k] = tuple(sorted(v))

    # Since applying boundary conditions to a matrix changes the
    # initial assembly, to support:
    #     A = assemble(a)
    #     bc.apply(A)
    #     solve(A, ...)
    # we need to defer actually assembling the matrix until just
    # before we need it (when we know if there are any bcs to be
    # applied).  To do so, we build a closure that carries out the
    # assembly and stash that on the Matrix object.  When we hit a
    # solve, we funcall the closure with any bcs the Matrix now has to
    # assemble it.

    # In collecting loops mode, we collect the loops, and assume the
    # boundary conditions provided are the ones we want.  It therefore
    # is only used inside residual and jacobian assembly.
    loops = []

    def thunk(bcs):
        if collect_loops:
            loops.append(zero_tensor)
        else:
            zero_tensor()
        for indices, (kernel, integral_type, needs_orientations, subdomain_id, domain_number, coeff_map) in kernels:
            m = domains[domain_number]
            subdomain_data = f.subdomain_data()[m]
            # Find argument space indices
            if is_mat:
                i, j = indices
            elif is_vec:
                i, = indices
            else:
                assert len(indices) == 0

            sdata = subdomain_data.get(integral_type, None)
            if integral_type != 'cell' and sdata is not None:
                raise NotImplementedError("subdomain_data only supported with cell integrals.")

            # Extract block from tensor and test/trial spaces
            # FIXME Ugly variable renaming required because functions are not
            # lexical closures in Python and we're writing to these variables
            if is_mat and result_matrix.block_shape > (1, 1):
                tsbc = []
                trbc = []
                # Unwind ComponentFunctionSpace to check for matching BCs
                for bc in bcs:
                    fs = bc.function_space()
                    if fs.component is not None:
                        fs = fs.parent
                    if fs.index == i:
                        tsbc.append(bc)
                    if fs.index == j:
                        trbc.append(bc)
            elif is_mat:
                tsbc, trbc = bcs, bcs

            # Now build arguments for the par_loop
            kwargs = {}
            # Some integrals require non-coefficient arguments at the
            # end (facet number information).
            extra_args = []
            # Decoration for applying to matrix maps in extruded case
            decoration = None
            itspace = m.measure_set(integral_type, subdomain_id,
                                    all_integer_subdomain_ids)
            if integral_type == "cell":
                itspace = sdata or itspace

                if subdomain_id not in ["otherwise", "everywhere"] and \
                   sdata is not None:
                    raise ValueError("Cannot use subdomain data and subdomain_id")

                def get_map(x, bcs=None, decoration=None):
                    return x.cell_node_map(bcs)

            elif integral_type in ("exterior_facet", "exterior_facet_vert"):
                extra_args.append(m.exterior_facets.local_facet_dat(op2.READ))

                def get_map(x, bcs=None, decoration=None):
                    return x.exterior_facet_node_map(bcs)

            elif integral_type in ("exterior_facet_top", "exterior_facet_bottom"):
                # In the case of extruded meshes with horizontal facet integrals, two
                # parallel loops will (potentially) get created and called based on the
                # domain id: interior horizontal, bottom or top.
                decoration = {"exterior_facet_top": op2.ON_TOP,
                              "exterior_facet_bottom": op2.ON_BOTTOM}[integral_type]
                kwargs["iterate"] = decoration

                def get_map(x, bcs=None, decoration=None):
                    map_ = x.cell_node_map(bcs)
                    if decoration is not None:
                        return op2.DecoratedMap(map_, decoration)
                    return map_

            elif integral_type in ("interior_facet", "interior_facet_vert"):
                extra_args.append(m.interior_facets.local_facet_dat(op2.READ))

                def get_map(x, bcs=None, decoration=None):
                    return x.interior_facet_node_map(bcs)

            elif integral_type == "interior_facet_horiz":
                decoration = op2.ON_INTERIOR_FACETS
                kwargs["iterate"] = decoration

                def get_map(x, bcs=None, decoration=None):
                    map_ = x.cell_node_map(bcs)
                    if decoration is not None:
                        return op2.DecoratedMap(map_, decoration)
                    return map_

            else:
                raise ValueError("Unknown integral type '%s'" % integral_type)

            # Output argument
            if is_mat:
                tensor_arg = mat(lambda s: get_map(s, tsbc, decoration),
                                 lambda s: get_map(s, trbc, decoration),
                                 i, j)
            elif is_vec:
                tensor_arg = vec(lambda s: get_map(s), i)
            else:
                tensor_arg = tensor(op2.INC)

            coords = m.coordinates
            args = [kernel, itspace, tensor_arg,
                    coords.dat(op2.READ, get_map(coords), flatten=True)]
            if needs_orientations:
                o = m.cell_orientations()
                args.append(o.dat(op2.READ, get_map(o), flatten=True))
            for n in coeff_map:
                c = coefficients[n]
                for c_ in c.split():
                    args.append(c_.dat(op2.READ, get_map(c_), flatten=True))

            args.extend(extra_args)
            try:
                with collecting_loops(collect_loops):
                    loops.append(op2.par_loop(*args, **kwargs))
            except MapValueError:
                raise RuntimeError("Integral measure does not match measure of all coefficients/arguments")

        # Must apply bcs outside loop over kernels because we may wish
        # to apply bcs to a block which is otherwise zero, and
        # therefore does not have an associated kernel.
        if bcs is not None and is_mat:
            for bc in bcs:
                fs = bc.function_space()
                # Evaluate this outwith a "collecting_loops" block,
                # since creation of the bc nodes actually can create a
                # par_loop.
                nodes = bc.nodes
                if len(fs) > 1:
                    raise RuntimeError("""Cannot apply boundary conditions to full mixed space. Did you forget to index it?""")
                shape = result_matrix.block_shape
                with collecting_loops(collect_loops):
                    for i in range(shape[0]):
                        for j in range(shape[1]):
                            # Set diagonal entries on bc nodes to 1 if the current
                            # block is on the matrix diagonal and its index matches the
                            # index of the function space the bc is defined on.
                            if i != j:
                                continue
                            if fs.component is None and fs.index is not None:
                                # Mixed, index (no ComponentFunctionSpace)
                                if fs.index == i:
                                    loops.append(tensor[i, j].set_local_diagonal_entries(nodes))
                            elif fs.component is not None:
                                # ComponentFunctionSpace, check parent index
                                if fs.parent.index is not None:
                                    # Mixed, index doesn't match
                                    if fs.parent.index != i:
                                        continue
                                # Index matches
                                loops.append(tensor[i, j].set_local_diagonal_entries(nodes, idx=fs.component))
                            elif fs.index is None:
                                loops.append(tensor[i, j].set_local_diagonal_entries(nodes))
                            else:
                                raise RuntimeError("Unhandled BC case")
        if bcs is not None and is_vec:
            if len(bcs) > 0 and collect_loops:
                raise NotImplementedError("Loop collection not handled in this case")
            for bc in bcs:
                bc.apply(result_function)
        if is_mat:
            # Queue up matrix assembly (after we've done all the other operations)
            loops.append(tensor.assemble())
        return result()

    if collect_loops:
        thunk(bcs)
        return loops
    if is_mat:
        result_matrix._assembly_callback = thunk
        return result()
    else:
        return thunk(bcs)<|MERGE_RESOLUTION|>--- conflicted
+++ resolved
@@ -6,12 +6,8 @@
 from collections import defaultdict
 
 from pyop2 import op2
-<<<<<<< HEAD
+from pyop2.base import collecting_loops
 from pyop2.exceptions import MapValueError, SparsityFormatError
-=======
-from pyop2.base import collecting_loops
-from pyop2.exceptions import MapValueError
->>>>>>> 8cf20965
 
 from firedrake import assemble_expressions
 from firedrake import tsfc_interface
