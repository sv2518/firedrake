--- conflicted
+++ resolved
@@ -29,17 +29,10 @@
             family = lambda c: "DG" if c.is_simplex() else "DQ"
             if isinstance(cell, ufl.TensorProductCell):
                 if type(degree) is int:
-<<<<<<< HEAD
-                    degree = [degree] * len(cell.sub_cells())
-
-                scalar_element = ufl.TensorProductElement(*(ufl.FiniteElement(family(c), cell=c, degree=d)
-                                                            for (c, d) in zip(cell.sub_cells(), degree)))
-=======
                     scalar_element = ufl.FiniteElement("DQ", cell=cell, degree=degree)
                 else:
                     scalar_element = ufl.TensorProductElement(*(ufl.FiniteElement(family(c), cell=c, degree=d)
                                                                 for (c, d) in zip(cell.sub_cells(), degree)))
->>>>>>> efb48f4f
             else:
                 scalar_element = ufl.FiniteElement(family(cell), cell=cell, degree=degree)
             shape = element.value_shape()
