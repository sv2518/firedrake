--- conflicted
+++ resolved
@@ -22,7 +22,9 @@
             if not annotate:
                 return output
 
-<<<<<<< HEAD
+            if not isinstance(output, float):
+                raise NotImplementedError("Taping for complex-valued 0-forms not yet done!")
+
             tape = get_working_tape()
 
             extops_form = form.external_operators()
@@ -36,10 +38,6 @@
                     block_variable = coeff.block_variable
                     block_extops.add_output(block_variable)
 
-=======
-            if not isinstance(output, float):
-                raise NotImplementedError("Taping for complex-valued 0-forms not yet done!")
->>>>>>> 149ff032
             output = create_overloaded_object(output)
             block = AssembleBlock(form)
             tape.add_block(block)
