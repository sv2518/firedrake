"""Provides the interface to TSFC for compiling a form, and transforms the TSFC-
generated code in order to make it suitable for passing to the backends."""
import pickle

from hashlib import md5
from os import path, environ, getuid, makedirs
import gzip
import os
import zlib
import tempfile
import collections

import ufl
from ufl import Form
from .ufl_expr import TestFunction

from tsfc import compile_form as tsfc_compile_form
from tsfc.parameters import PARAMETERS as tsfc_default_parameters

from pyop2.caching import Cached
from pyop2.op2 import Kernel
from pyop2.mpi import COMM_WORLD

from firedrake.formmanipulation import split_form

from firedrake.parameters import parameters as default_parameters
from firedrake import utils


# Set TSFC default scalar type at load time
tsfc_default_parameters["scalar_type"] = utils.ScalarType
tsfc_default_parameters["scalar_type_c"] = utils.ScalarType_c


KernelInfo = collections.namedtuple("KernelInfo",
                                    ["kernel",
                                     "integral_type",
                                     "oriented",
                                     "subdomain_id",
                                     "domain_number",
                                     "coefficient_map",
                                     "topological_coefficient_map",
                                     "topological_coefficient_parts",
                                     "needs_cell_facets",
                                     "pass_layer_arg",
                                     "needs_cell_sizes"])


class TSFCKernel(Cached):

    _cache = {}

    _cachedir = environ.get('FIREDRAKE_TSFC_KERNEL_CACHE_DIR',
                            path.join(tempfile.gettempdir(),
                                      'firedrake-tsfc-kernel-cache-uid%d' % getuid()))

    @classmethod
    def _cache_lookup(cls, key):
        key, comm = key
        return cls._cache.get(key) or cls._read_from_disk(key, comm)

    @classmethod
    def _read_from_disk(cls, key, comm):
        if comm.rank == 0:
            cache = cls._cachedir
            shard, disk_key = key[:2], key[2:]
            filepath = os.path.join(cache, shard, disk_key)
            val = None
            if os.path.exists(filepath):
                try:
                    with gzip.open(filepath, 'rb') as f:
                        val = f.read()
                except zlib.error:
                    pass

            comm.bcast(val, root=0)
        else:
            val = comm.bcast(None, root=0)

        if val is None:
            raise KeyError("Object with key %s not found" % key)
        return cls._cache.setdefault(key, pickle.loads(val))

    @classmethod
    def _cache_store(cls, key, val):
        key, comm = key
        cls._cache[key] = val
        _ensure_cachedir(comm=comm)
        if comm.rank == 0:
            val._key = key
            shard, disk_key = key[:2], key[2:]
            filepath = os.path.join(cls._cachedir, shard, disk_key)
            tempfile = os.path.join(cls._cachedir, shard, "%s_p%d.tmp" % (disk_key, os.getpid()))
            # No need for a barrier after this, since non root
            # processes will never race on this file.
            os.makedirs(os.path.join(cls._cachedir, shard), exist_ok=True)
            with gzip.open(tempfile, 'wb') as f:
                pickle.dump(val, f, 0)
            os.rename(tempfile, filepath)
        comm.barrier()

    @classmethod
    def _cache_key(cls, form, name, parameters, number_map, topological_coefficient_number_map, interface, coffee=False, diagonal=False):
        # FIXME Making the COFFEE parameters part of the cache key causes
        # unnecessary repeated calls to TSFC when actually only the kernel code
        # needs to be regenerated
        return md5((form.signature() + name
                    + str(sorted(default_parameters["coffee"].items()))
                    + str(sorted(parameters.items()))
                    + str(number_map)
                    + str(topological_coefficient_number_map)
                    + str(type(interface))
                    + str(coffee)
                    + str(diagonal)).encode()).hexdigest(), form.ufl_domains()[0].comm

    def __init__(self, form, name, parameters, number_map, topological_coefficient_number_map, interface, coffee=False, diagonal=False):
        """A wrapper object for one or more TSFC kernels compiled from a given :class:`~ufl.classes.Form`.

        :arg form: the :class:`~ufl.classes.Form` from which to compile the kernels.
        :arg name: a prefix to be applied to the compiled kernel names. This is primarily useful for debugging.
        :arg parameters: a dict of parameters to pass to the form compiler.
        :arg number_map: a map from local coefficient numbers to global ones (useful for split forms).
        :arg topological_coefficient_number_map: a map from local topological coefficient numbers to global ones (useful for split forms).
        :arg interface: the KernelBuilder interface for TSFC (may be None)
        """
        if self._initialized:
            return
        tree = tsfc_compile_form(form, prefix=name, parameters=parameters, interface=interface, coffee=coffee, diagonal=diagonal)
        kernels = []
        for kernel in tree:
            # Set optimization options
            opts = default_parameters["coffee"]
            ast = kernel.ast
<<<<<<< HEAD
            ast = ast if not assemble_inverse else _inverse(ast)
            # Unwind coefficient/topological coefficient numbering
=======
            # Unwind coefficient numbering
>>>>>>> 99f4489b
            numbers = tuple(number_map[c] for c in kernel.coefficient_numbers)
            topological_coefficient_numbers = tuple(topological_coefficient_number_map[c] for c in kernel.topological_coefficient_numbers)
            topological_coefficient_parts = kernel.topological_coefficient_parts
            kernels.append(KernelInfo(kernel=Kernel(ast, ast.name, opts=opts),
                                      integral_type=kernel.integral_type,
                                      oriented=kernel.oriented,
                                      subdomain_id=kernel.subdomain_id,
                                      domain_number=kernel.domain_number,
                                      coefficient_map=numbers,
                                      topological_coefficient_map=topological_coefficient_numbers,
                                      topological_coefficient_parts=topological_coefficient_parts,
                                      needs_cell_facets=False,
                                      pass_layer_arg=False,
                                      needs_cell_sizes=kernel.needs_cell_sizes))
        self.kernels = tuple(kernels)
        self._initialized = True


SplitKernel = collections.namedtuple("SplitKernel", ["indices",
                                                     "kinfo"])


def compile_form(form, name, parameters=None, split=True, interface=None, coffee=False, diagonal=False):
    """Compile a form using TSFC.

    :arg form: the :class:`~ufl.classes.Form` to compile.
    :arg name: a prefix for the generated kernel functions.
    :arg parameters: optional dict of parameters to pass to the form
         compiler. If not provided, parameters are read from the
         ``form_compiler`` slot of the Firedrake
         :data:`~.parameters` dictionary (which see).
    :arg split: If ``False``, then don't split mixed forms.
    :arg coffee: compile coffee kernel instead of loopy kernel

    Returns a tuple of tuples of
    (index, integral type, subdomain id, coordinates, coefficients, needs_orientations, :class:`Kernels <pyop2.op2.Kernel>`).

    ``needs_orientations`` indicates whether the form requires cell
    orientation information (for correctly pulling back to reference
    elements on embedded manifolds).

    The coordinates are extracted from the domain of the integral (a
    :func:`~.Mesh`)

    """

    # Check that we get a Form
    if not isinstance(form, Form):
        raise RuntimeError("Unable to convert object to a UFL form: %s" % repr(form))

    if parameters is None:
        parameters = default_parameters["form_compiler"].copy()
    else:
        # Override defaults with user-specified values
        _ = parameters
        parameters = default_parameters["form_compiler"].copy()
        parameters.update(_)

    # We stash the compiled kernels on the form so we don't have to recompile
    # if we assemble the same form again with the same optimisations
    cache = form._cache.setdefault("firedrake_kernels", {})

    def tuplify(params):
        return tuple((k, params[k]) for k in sorted(params))

    key = (tuplify(default_parameters["coffee"]), name, tuplify(parameters), split, diagonal)
    try:
        return cache[key]
    except KeyError:
        pass

    kernels = []
    # A map from all form coefficients/topological_coefficients to their number.
    coefficient_numbers = dict((c, n) for (n, c) in enumerate(form.coefficients()))
    topological_coefficient_numbers = dict((f, n) for (n, f) in enumerate(form.topological_coefficients()))
    if split:
        iterable = split_form(form, diagonal=diagonal)
    else:
        nargs = len(form.arguments())
        if diagonal:
            assert nargs == 2
            nargs = 1
        iterable = ([(None, )*nargs, form], )
    for idx, f in iterable:
        f = _real_mangle(f)
        # Map local coefficient/topological coefficient numbers (as seen inside the
        # compiler) to the global coefficient/topological coefficient numbers
        number_map = dict((n, coefficient_numbers[c])
                          for (n, c) in enumerate(f.coefficients()))
<<<<<<< HEAD
        topo_coeff_number_map = dict((n, topological_coefficient_numbers[f])
                                     for (n, f) in enumerate(f.topological_coefficients()))
        kinfos = TSFCKernel(f, name + "".join(map(str, idx)), parameters,
                            number_map, topo_coeff_number_map, interface, coffee, diagonal).kernels
=======
        prefix = name + "".join(map(str, (i for i in idx if i is not None)))
        kinfos = TSFCKernel(f, prefix, parameters,
                            number_map, interface, coffee, diagonal).kernels
>>>>>>> 99f4489b
        for kinfo in kinfos:
            kernels.append(SplitKernel(idx, kinfo))
    kernels = tuple(kernels)
    return cache.setdefault(key, kernels)


def _real_mangle(form):
    """If the form contains arguments in the Real function space, replace these with literal 1 before passing to tsfc."""

    a = form.arguments()
    reals = [x.ufl_element().family() == "Real" for x in a]
    if not any(reals):
        return form
    replacements = {}
    for arg, r in zip(a, reals):
        if r:
            replacements[arg] = 1
    # If only the test space is Real, we need to turn the trial function into a test function.
    if reals == [True, False]:
        replacements[a[1]] = TestFunction(a[1].function_space())
    return ufl.replace(form, replacements)


def clear_cache(comm=None):
    """Clear the Firedrake TSFC kernel cache."""
    comm = comm or COMM_WORLD
    if comm.rank == 0:
        import shutil
        shutil.rmtree(TSFCKernel._cachedir, ignore_errors=True)
        _ensure_cachedir(comm=comm)


def _ensure_cachedir(comm=None):
    """Ensure that the TSFC kernel cache directory exists."""
    comm = comm or COMM_WORLD
    if comm.rank == 0:
        makedirs(TSFCKernel._cachedir, exist_ok=True)<|MERGE_RESOLUTION|>--- conflicted
+++ resolved
@@ -131,12 +131,7 @@
             # Set optimization options
             opts = default_parameters["coffee"]
             ast = kernel.ast
-<<<<<<< HEAD
-            ast = ast if not assemble_inverse else _inverse(ast)
             # Unwind coefficient/topological coefficient numbering
-=======
-            # Unwind coefficient numbering
->>>>>>> 99f4489b
             numbers = tuple(number_map[c] for c in kernel.coefficient_numbers)
             topological_coefficient_numbers = tuple(topological_coefficient_number_map[c] for c in kernel.topological_coefficient_numbers)
             topological_coefficient_parts = kernel.topological_coefficient_parts
@@ -226,16 +221,11 @@
         # compiler) to the global coefficient/topological coefficient numbers
         number_map = dict((n, coefficient_numbers[c])
                           for (n, c) in enumerate(f.coefficients()))
-<<<<<<< HEAD
         topo_coeff_number_map = dict((n, topological_coefficient_numbers[f])
                                      for (n, f) in enumerate(f.topological_coefficients()))
-        kinfos = TSFCKernel(f, name + "".join(map(str, idx)), parameters,
-                            number_map, topo_coeff_number_map, interface, coffee, diagonal).kernels
-=======
         prefix = name + "".join(map(str, (i for i in idx if i is not None)))
         kinfos = TSFCKernel(f, prefix, parameters,
-                            number_map, interface, coffee, diagonal).kernels
->>>>>>> 99f4489b
+                            number_map, topo_coeff_number_map, interface, coffee, diagonal).kernels
         for kinfo in kinfos:
             kernels.append(SplitKernel(idx, kinfo))
     kernels = tuple(kernels)
