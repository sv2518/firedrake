#! /usr/bin/env python3
import logging
import platform
import subprocess
import sys
import os
import stat
import shutil
from argparse import ArgumentParser, RawDescriptionHelpFormatter
import argparse
from collections import OrderedDict
import atexit
import json
import pprint
import shlex
from glob import iglob
from itertools import chain
import re

osname = platform.uname()[0]

# Packages which we wish to ensure are always recompiled
wheel_blacklist = ["mpi4py", "randomgen", "islpy", "numpy", "scipy"]
# Packages for which we set CC=mpicc, CXX=mpicxx, F90=mpif90.
parallel_packages = ["mpi4py", "h5py", "petsc4py", "slepc", "slepc4py", "PyOP2", "libsupermesh", "firedrake"]

# Firedrake application installation shortcuts.
firedrake_apps = {
    "gusto": ("""Atmospheric dynamical core library. http://firedrakeproject.org/gusto""",
              "git+ssh://github.com/firedrakeproject/gusto#egg=gusto"),
    "thetis": ("""Coastal ocean model. http://thetisproject.org""",
               "git+ssh://github.com/thetisproject/thetis#egg=thetis"),
    "icepack": ("""Glacier and ice sheet model. https://icepack.github.io""",
                "git+ssh://github.com/icepack/icepack.git#egg=icepack"),
    "irksome": ("""Implicit Runge-Kutta methods. https://github.com/firedrakeproject/Irksome/""",
                "git+ssh://github.com/firedrakeproject/Irksome.git#egg=Irksome"),
}


class InstallError(Exception):
    # Exception for generic install problems.
    pass


class FiredrakeConfiguration(dict):
    """A dictionary extended to facilitate the storage of Firedrake
    configuration information."""
    def __init__(self, args=None):
        super(FiredrakeConfiguration, self).__init__()

        '''A record of the persistent options in force.'''
        self["options"] = {}
        '''Relevant environment variables.'''
        self["environment"] = {}
        '''Additional packages installed via the plugin interface.'''
        self["additions"] = []

        if args:
            for o in self._persistent_options:
                if o in args.__dict__.keys():
                    self["options"][o] = args.__dict__[o]

    _persistent_options = ["package_manager",
                           "minimal_petsc", "mpicc", "mpicxx", "mpif90", "mpiexec", "disable_ssh",
                           "honour_petsc_dir", "with_parmetis",
                           "slepc", "packages", "honour_pythonpath",
                           "opencascade", "tinyasm",
                           "petsc_int_type", "cache_dir", "complex", "remove_build_files", "with_blas"]


def deep_update(this, that):
    from collections import abc
    for k, v in that.items():
        if isinstance(v, abc.Mapping) and k in this.keys():
            this[k] = deep_update(this.get(k, {}), v)
        else:
            this[k] = v
    return this


if os.path.basename(__file__) == "firedrake-install":
    mode = "install"
    logfile_directory = os.path.abspath(os.getcwd())
    logfile_mode = "w"

elif os.path.basename(__file__) == "firedrake-update":
    mode = "update"
    os.chdir(os.path.dirname(os.path.realpath(__file__)) + "/../..")
    try:
        logfile_directory = os.environ["VIRTUAL_ENV"]
    except KeyError:
        quit("Unable to retrieve venv name from the environment.\n Please ensure the venv is active before running firedrake-update.")
    logfile_mode = "a" if "--no-update-script" in sys.argv else "w"
else:
    sys.exit("Script must be invoked either as firedrake-install or firedrake-update")


# Set up logging
# Log to file at DEBUG level
if ("-h" in sys.argv) or ("--help" in sys.argv):
    # Don't log if help displayed to avoid overwriting an existing log
    logfile = os.devnull
else:
    logfile = os.path.join(logfile_directory, 'firedrake-%s.log' % mode)
logging.basicConfig(level=logging.DEBUG,
                    format='%(asctime)s %(levelname)-6s %(message)s',
                    filename=logfile,
                    filemode=logfile_mode)
# Log to console at INFO level
console = logging.StreamHandler()
console.setLevel(logging.INFO)
formatter = logging.Formatter('%(message)s')
console.setFormatter(formatter)
logging.getLogger().addHandler(console)

log = logging.getLogger()

log.info("Running %s" % " ".join(sys.argv))

<<<<<<< HEAD
if sys.version_info < (3, 6):
=======

if sys.version_info >= (3, 9):
    print("""\nCan not install Firedrake with Python 3.9 at the moment:
wheels are not yet available for Python 3.9 for the required package(s).
Please install with Python 3.8 (or with earlier versions).""")
    sys.exit(1)
elif sys.version_info < (3, 6):
>>>>>>> bae7e40b
    if mode == "install":
        print("""\nInstalling Firedrake requires Python 3, at least version 3.6.
You should run firedrake-install with python3.""")
    if mode == "update":
        if hasattr(sys, "real_prefix"):
            # sys.real_prefix exists iff we are in an active virtualenv.
            #
            # Existing install trying to update past the py2/py3 barrier
            print("""\nFiredrake is now Python 3 only.  You cannot upgrade your existing installation.
Please follow the instructions at http://www.firedrakeproject.org/download.html to reinstall.""")
            sys.exit(1)
        else:
            # Accidentally (?) running firedrake-update with python2.
            print("""\nfiredrake-update must be run with Python 3, did you accidentally use Python 2?""")
    sys.exit(1)


branches = {}

jenkins = "JENKINS_URL" in os.environ
ci_testing_firedrake = "FIREDRAKE_CI_TESTS" in os.environ


def resolve_doi_branches(doi):
    import requests
    import hashlib
    log.info("Installing Firedrake components specified by {}".format(doi))
    response = requests.get("https://zenodo.org/api/records",
                            params={"q": "doi:{}".format(doi.replace("/", r"\/"))})
    if response.status_code >= 400:
        log.error("Unable to obtain Zenodo record for doi {}".format(doi))
        log.error("Response was {}".format(response.json()))
        sys.exit(1)
    response = response.json()
    try:
        record, = response["hits"]["hits"]
    except ValueError:
        log.error("Was expecting one record for doi '{doi}', found {num}".format(
            doi=doi, num=response["hits"]["total"]))
        log.error("Response was {}".format(response))
        sys.exit(1)
    files = record["files"]
    try:
        componentjson, = (f for f in files if f["key"] == "components.json")
    except ValueError:
        log.error("Expecting to find exactly one 'components.json' in record")
        sys.exit(1)
    download = requests.get(componentjson["links"]["self"])
    if download.status_code >= 400:
        log.error("Unable to download 'components.json'")
        log.error("Response was {}".format(download.json()))
        sys.exit(1)
    # component response has checksum as "md5:HEXDIGEST", strip the md5.
    if hashlib.md5(download.content).hexdigest() != componentjson["checksum"][4:]:
        log.error("Download failed checksum, expecting {expect}, got {got}".format(
            expect=componentjson["checksum"][4:],
            got=hashlib.md5(download.content).hexdigest()))
        sys.exit(1)
    componentjson = download.json()
    branches = {}
    for record in componentjson["components"]:
        commit = record["commit"]
        component = record["component"]
        package = component[component.find("/")+1:].lower()
        branches[package] = commit
        log.info("Using commit {commit} for component {comp}".format(
            commit=commit, comp=component))
    return branches


if mode == "install":
    # Handle command line arguments.
    parser = ArgumentParser(description="""Install firedrake and its dependencies.""",
                            epilog="""The install process has three steps.

1. Any required system packages are installed using brew (MacOS) or apt (Ubuntu
   and similar Linux systems). On a Linux system without apt, the installation
   will fail if a dependency is not found.

2. A set of standard and/or third party Python packages is installed to the
   specified install location.

3. The core set of Python packages is downloaded to ./firedrake/src/ and
   installed to the specified location.

The install creates a venv in ./firedrake (or in ./name where name is the
parameter given to --venv-name) and installs inside that venv.

The installer will ensure that the required configuration options are
passed to PETSc. In addition, any configure options which you provide
in the PETSC_CONFIGURE_OPTIONS environment variable will be
honoured.""",
                            formatter_class=RawDescriptionHelpFormatter)

    parser.add_argument("--slepc", action="store_true",
                        help="Install SLEPc along with PETSc.")
    parser.add_argument("--opencascade", action="store_true",
                        help="Install OpenCASCADE for CAD integration.")
    parser.add_argument("--tinyasm", action="store_true",
                        help="Install TinyASM as backend for ASMPatchPC.")
    parser.add_argument("--disable-ssh", action="store_true",
                        help="Do not attempt to use ssh to clone git repositories: fall immediately back to https.")
    parser.add_argument("--no-package-manager", action='store_false', dest="package_manager",
                        help="Do not attempt to use apt or homebrew to install operating system packages on which we depend.")
    group = parser.add_mutually_exclusive_group()
    group.add_argument("--minimal-petsc", action="store_true",
                       help="Minimise the set of petsc dependencies installed. This creates faster build times (useful for build testing).")
    group.add_argument("--with-parmetis", action="store_true",
                       help="Install PETSc with ParMETIS? (Non-free license, see http://glaros.dtc.umn.edu/gkhome/metis/parmetis/download)")
    group = parser.add_mutually_exclusive_group()
    group.add_argument("--honour-petsc-dir", action="store_true",
                       help="Usually it is best to let Firedrake build its own PETSc. If you wish to use another PETSc, set PETSC_DIR and pass this option.")
    group.add_argument("--petsc-int-type", choices=["int32", "int64"],
                       default="int32", type=str,
                       help="The integer type used by PETSc.  Use int64 if you need to solve problems with more than 2 billion degrees of freedom.  Only takes effect if firedrake-install builds PETSc.")

    parser.add_argument("--honour-pythonpath", action="store_true",
                        help="Pointing to external Python packages is usually a user error. Set this option if you know that you want PYTHONPATH set.")
    parser.add_argument("--rebuild-script", action="store_true",
                        help="Only rebuild the firedrake-install script. Use this option if your firedrake-install script is broken and a fix has been released in upstream Firedrake. You will need to specify any other options which you wish to be honoured by your new update script.")
    parser.add_argument("--doi", type=str, nargs=1,
                        help="Install a set of components matching a particular Zenodo DOI. The record should have been created with firedrake-zenodo.")
    # Used for testing if Zenodo broke the API
    # Tries to resolve to a known DOI and immediately exits.
    parser.add_argument("--test-doi-resolution", action="store_true",
                        help=argparse.SUPPRESS)
    parser.add_argument("--package-branch", type=str, nargs=2, action="append", metavar=("PACKAGE", "BRANCH"),
                        help="Specify which branch of a package to use. This takes two arguments, the package name and the branch.")
    parser.add_argument("--verbose", "-v", action="store_true", help="Produce more verbose debugging output.")
    parser.add_argument("--mpicc", type=str,
                        action="store", default=None,
                        help="C compiler to use when building with MPI. If not set, MPICH will be downloaded and used.")
    parser.add_argument("--mpicxx", type=str,
                        action="store", default=None,
                        help="C++ compiler to use when building with MPI. If not set, MPICH will be downloaded and used.")
    parser.add_argument("--mpif90", type=str,
                        action="store", default=None,
                        help="Fortran compiler to use when building with MPI. If not set, MPICH will be downloaded and used.")
    parser.add_argument("--mpiexec", type=str,
                        action="store", default=None,
                        help="MPI launcher. If not set, MPICH will be downloaded and used.")
    parser.add_argument("--show-petsc-configure-options", action="store_true",
                        help="Print out the configure options passed to PETSc and exit")
    parser.add_argument("--show-dependencies", action="store_true",
                        help="Print out the package manager used and packages installed/required.")
    parser.add_argument("--venv-name", default="firedrake",
                        type=str, action="store",
                        help="Name of the venv to create and the name of the install directory relative to this install script (default is 'firedrake' with directory ./firedrake)")
    parser.add_argument("--install", action="append", dest="packages",
                        help="Additional packages to be installed. The address should be in format vcs+protocol://repo_url/#egg=pkg&subdirectory=pkg_dir . Some additional packages have shortcut install options for more information see --install-help.")
    parser.add_argument("--pip-install", action="append", dest="pip_packages",
                        help="Pip install additional packages into the venv")
    parser.add_argument("--install-help", action="store_true",
                        help="Provide information on packages which can be installed using shortcut names.")
    parser.add_argument("--cache-dir", type=str,
                        action="store",
                        help="Directory to use for disk caches of compiled code (default is the .cache subdirectory of the Firedrake installation).")
    parser.add_argument("--complex", action="store_true",
                        help="Installs the complex version of Firedrake; rebuilds PETSc in complex mode.")
    parser.add_argument("--documentation-dependencies", action="store_true",
                        help="Install the dependencies required to build the documentation")
    parser.add_argument("--nonlocal-operator-dependencies", action="store_true",
                        help="Install the dependencies required to compute nonlocal kernel actions (volume/layer potentials)")
    parser.add_argument("--remove-build-files", action="store_true",
                        help="Cleans up build artefacts from Firedrake venv. Unless you really cannot spare the disk space, this option is not recommended")
    parser.add_argument("--with-blas", default=None,
                        help="Specify path to system BLAS directory. Use '--with-blas=download' to download openblas")

    args = parser.parse_args()

    # If the user has set any MPI info, they must set them all
    if args.mpicc or args.mpicxx or args.mpif90 or args.mpiexec:
        if not (args.mpicc and args.mpicxx and args.mpif90 and args.mpiexec):
            log.error("If you set any MPI information, you must set all of {mpicc, mpicxx, mpif90, mpiexec}.")
            sys.exit(1)

    if args.package_branch:
        branches = {package.lower(): branch for package, branch in args.package_branch}
    if args.test_doi_resolution:
        actual = resolve_doi_branches("10.5281/zenodo.1322546")
        expect = {'coffee': '87e50785d3a05b111f5423a66d461cd44cc4bdc9',
                  'finat': 'aa74fd499304c8363a4520555fd62ef21e8e5e1f',
                  'fiat': '184601a46c24fb5cbf8fd7961d22b16dd26890e7',
                  'firedrake': '6a30b64da01eb587dcc0e04e8e6b84fe4839bdb7',
                  'petsc': '413f72f04f5cb0a010c85e03ed029573ff6d4c63',
                  'petsc4py': 'ac2690070a80211dfdbab04634bdb3496c14ca0a',
                  'tsfc': 'fe9973eaacaa205fd491cd1cc9b3743b93a3d076',
                  'ufl': 'c5eb7fbe89c1091132479c081e6fa9c182191dcc',
                  'pyop2': '741a21ba9a62cb67c0aa300a2e199436ea8cb61c'}
        if actual != expect:
            log.error("Unable to resolve DOI correctly.")
            log.error("You'll need to figure out how Zenodo have changed their API.")
            sys.exit(1)
        else:
            log.info("DOI resolution test passed.")
            sys.exit(0)
    if args.doi:
        branches = resolve_doi_branches(args.doi[0])

    args.prefix = False  # Disabled as untested
    args.packages = args.packages or []

    config = FiredrakeConfiguration(args)
else:
    # This duplicates code from firedrake_configuration in order to avoid the module dependency and allow for installation recovery.
    try:
        with open(os.path.join(os.environ["VIRTUAL_ENV"],
                               ".configuration.json"), "r") as f:
            config = json.load(f)

    except FileNotFoundError:
        # Fall back to the old location.
        import firedrake_configuration

        config = firedrake_configuration.get_config()
        if config is None:
            raise InstallError("Failed to find existing Firedrake configuration")

    parser = ArgumentParser(description="""Update this firedrake install to the latest versions of all packages.""",
                            formatter_class=RawDescriptionHelpFormatter)
    parser.add_argument("--no-update-script", action="store_false", dest="update_script",
                        help="Do not update script before updating Firedrake.")
    parser.add_argument("--rebuild", action="store_true",
                        help="Rebuild all packages even if no new version is available. Usually petsc and petsc4py are only rebuilt if they change. All other packages are always rebuilt.")
    parser.add_argument("--rebuild-script", action="store_true",
                        help="Only rebuild the firedrake-install script. Use this option if your firedrake-install script is broken and a fix has been released in upstream Firedrake. You will need to specify any other options which you wish to be honoured by your new update script.")
    parser.add_argument("--slepc", action="store_true", dest="slepc", default=config["options"]["slepc"],
                        help="Install SLEPc along with PETSc")
    parser.add_argument("--opencascade", action="store_true", dest="opencascade", default=config["options"].get("opencascade", False),
                        help="Install OpenCASCADE for CAD integration.")
    parser.add_argument("--tinyasm", action="store_true", dest="tinyasm", default=config["options"].get("tinyasm", False),
                        help="Install TinyASM as backend for ASMPatchPC.")
    group = parser.add_mutually_exclusive_group()
    group.add_argument("--honour-petsc-dir", action="store_true",
                       default=config["options"].get("honour_petsc_dir", False),
                       help="Usually it is best to let Firedrake build its own PETSc. If you wish to use another PETSc, set PETSC_DIR and pass this option.")
    group.add_argument("--petsc-int-type", choices=["int32", "int64"],
                       default="int32", type=str,
                       help="The integer type used by PETSc.  Use int64 if you need to solve problems with more than 2 billion degrees of freedom.  Only takes effect if firedrake-install builds PETSc.")

    parser.add_argument("--honour-pythonpath", action="store_true", default=config["options"].get("honour_pythonpath", False),
                        help="Pointing to external Python packages is usually a user error. Set this option if you know that you want PYTHONPATH set.")
    parser.add_argument("--clean", action='store_true',
                        help="Delete any remnants of obsolete Firedrake components.")
    parser.add_argument("--verbose", "-v", action="store_true", help="Produce more verbose debugging output.")
    parser.add_argument("--install", action="append", dest="packages", default=config["options"].get("packages", []),
                        help="Additional packages to be installed. The address should be in format vcs+protocol://repo_url/#egg=pkg&subdirectory=pkg_dir. Some additional packages have shortcut install options for more information see --install-help.")
    parser.add_argument("--pip-install", action="append", dest="pip_packages",
                        help="Pip install additional packages into the venv")
    parser.add_argument("--install-help", action="store_true",
                        help="Provide information on packages which can be installed using shortcut names.")
    parser.add_argument("--cache-dir", type=str,
                        action="store", default=config["options"].get("cache_dir", ""),
                        help="Directory to use for disk caches of compiled code (default is the .cache subdirectory of the Firedrake installation).")
    complex_group = parser.add_mutually_exclusive_group()
    complex_group.add_argument("--complex", action="store_true",
                               help="Updates to the complex version of Firedrake; rebuilds PETSc in complex mode.")
    complex_group.add_argument("--real", action="store_true",
                               help="Updates to the real version of Firedrake; rebuilds PETSc in real mode.")
    parser.add_argument("--documentation-dependencies", action="store_true",
                        help="Install the dependencies required to build the documentation")
    parser.add_argument("--nonlocal-operator-dependencies", action="store_true",
                        help="Install the dependencies required to compute nonlocal kernel actions (volume/layer potentials)")
    parser.add_argument("--show-dependencies", action="store_true",
                        help="Print out the package manager used and packages installed/required.")
    parser.add_argument("--remove-build-files", action="store_true",
                        help="Cleans up build artefacts from Firedrake venv. Unless you really cannot spare the disk space, this option is not recommended")
    parser.add_argument("--with-blas", default=None,
                        help="Specify path to system BLAS directory. Use '--with-blas=download' to download openblas")

    args = parser.parse_args()

    args.packages = list(set(args.packages))  # remove duplicates

    petsc_int_type_changed = False
    if config["options"].get("petsc_int_type", "int32") != args.petsc_int_type:
        petsc_int_type_changed = True
        args.rebuild = True
    if config["options"].get("with_blas") is not None and \
       config["options"].get("with_blas") != args.with_blas:
        args.rebuild = True

    petsc_complex_type_changed = False
    previously_complex = config["options"].get("complex", False)
    now_complex = not args.real and (args.complex or previously_complex)
    if previously_complex != now_complex:
        petsc_complex_type_changed = True
        args.rebuild = True
    args.complex = now_complex

    config = deep_update(config, FiredrakeConfiguration(args))

if args.install_help:
    help_string = """
You can install the following packages by passing --install shortname
where shortname is one of the names given below:

"""
    componentformat = "|{:10}|{:70}|\n"
    header = componentformat.format("Name", "Description")
    line = "-" * (len(header) - 1) + "\n"
    help_string += line + header + line
    for package, d in firedrake_apps.items():
        help_string += componentformat.format(package, d[0])
    help_string += line
    print(help_string)
    sys.exit(0)


@atexit.register
def print_log_location():
    log.info("\n\n%s log saved in %s" % (mode.capitalize(), logfile))


class directory(object):
    """Context manager that executes body in a given directory"""
    def __init__(self, dir):
        self.dir = os.path.abspath(dir)

    def __enter__(self):
        self.olddir = os.path.abspath(os.getcwd())
        log.debug("Old path '%s'" % self.olddir)
        log.debug("Pushing path '%s'" % self.dir)
        os.chdir(self.dir)

    def __exit__(self, *args):
        log.debug("Popping path '%s'" % self.dir)
        os.chdir(self.olddir)
        log.debug("New path '%s'" % self.olddir)


class environment(object):
    def __init__(self, **env):
        self.old = os.environ.copy()
        self.new = env

    def __enter__(self):
        os.environ.update(self.new)

    def __exit__(self, *args):
        os.environ = self.old


options = config["options"]

# Apply short cut package names. pyadjoint shoud no longer turn up the packages list because it is a hard dependency.
options["packages"] = [firedrake_apps.get(p, (None, p))[1] for p in options["packages"] if not p.endswith("pyadjoint")]


# Record of obsolete packages which --clean should remove from old installs.
old_git_packages = ["dolfin-adjoint", "libadjoint"]

if mode == "install":
    firedrake_env = os.path.abspath(args.venv_name)
else:
    firedrake_env = os.environ["VIRTUAL_ENV"]

if "cache_dir" not in config["options"] or not config["options"]["cache_dir"]:
    config["options"]["cache_dir"] = os.path.join(firedrake_env, ".cache")

# venv install
python = "%s/bin/python" % firedrake_env
# Use the pip from the venv
pip = [python, "-m", "pip"]
pipinstall = pip + ["install",
                    "--no-build-isolation",
                    "--no-binary", ",".join(wheel_blacklist)]


# This context manager should be used whenever arguments should be temporarily added to pipinstall.
class pipargs(object):
    def __init__(self, *args):
        self.args = args

    def __enter__(self):
        self.save = pipinstall.copy()
        pipinstall.extend(self.args)

    def __exit__(self, *args, **kwargs):
        global pipinstall
        pipinstall = self.save


pyinstall = [python, "setup.py", "install"]

if "PYTHONPATH" in os.environ and not args.honour_pythonpath:
    quit("""The PYTHONPATH environment variable is set. This is probably an error.
If you really want to use your own Python packages, please run again with the
--honour-pythonpath option.
""")

petsc_options = {"--with-fortran-bindings=0",
                 "--with-debugging=0",
                 "--with-shared-libraries=1",
                 "--with-c2html=0",
                 "--download-eigen=%s/src/eigen-3.3.3.tgz " % firedrake_env,
                 # File format
                 "--download-hdf5",
                 # AMG
                 "--download-hypre",
                 # Sparse direct solver
                 "--download-superlu_dist",
                 # Parallel mesh partitioner
                 "--download-ptscotch",
                 # For superlu_dist amongst others.
                 "--with-cxx-dialect=C++11"}

if not options["minimal_petsc"]:
    petsc_options.add("--with-zlib")
    # File formats
    petsc_options.add("--download-netcdf")
    petsc_options.add("--download-pnetcdf")
    # Sparse direct solvers
    petsc_options.add("--download-suitesparse")
    petsc_options.add("--download-pastix")
    # Required by pastix
    petsc_options.add("--download-hwloc")
    if osname == "Darwin":
        petsc_options.add("--download-hwloc-configure-arguments=--disable-opencl")
    # Serial mesh partitioner
    petsc_options.add("--download-metis")
    if options.get("with_parmetis", None):
        # Non-free license.
        petsc_options.add("--download-parmetis")

if options["petsc_int_type"] == "int32":
    # Sparse direct solver
    petsc_options.add("--download-scalapack")  # Needed for mumps
    petsc_options.add("--download-mumps")
    # Serial mesh partitioner
    petsc_options.add("--download-chaco")
    if not options["minimal_petsc"]:
        # AMG
        petsc_options.add("--download-ml")
else:
    petsc_options.add("--with-64-bit-indices")

if options["complex"]:
    petsc_options -= {'--download-hypre'}
    petsc_options -= {'--download-ml'}
    petsc_options.add('--with-scalar-type=complex')

if options.get("mpiexec") is not None:
    petsc_options.add("--with-mpiexec={}".format(options["mpiexec"]))
    petsc_options.add("--with-cc={}".format(options["mpicc"]))
    petsc_options.add("--with-cxx={}".format(options["mpicxx"]))
    petsc_options.add("--with-fc={}".format(options["mpif90"]))
else:
    # Download mpich if the user does not tell us about an MPI.
    petsc_options.add("--download-mpich")
    if osname == "Darwin":
        petsc_options.add("--download-mpich-configure-arguments=--disable-opencl")

if options.get("with_blas") == "download":
    # Download openblas if the user specifies.
    petsc_options.add("--download-openblas")
    if osname == "Darwin":
        petsc_options.add("--CFLAGS=-Wno-implicit-function-declaration")
elif options.get("with_blas") is not None:
    petsc_options.add("--with-blaslapack-dir={}".format(options["with_blas"]))
    petsc_options.add("--LDFLAGS=-Wl,-rpath,{0}/lib -L{0}/lib".format(options["with_blas"]))
    if osname == "Darwin":
        petsc_options.add("--CFLAGS=-I{}/include -Wno-implicit-function-declaration".format(options["with_blas"]))
    else:
        petsc_options.add("--CFLAGS=-I{}/include".format(options["with_blas"]))
elif osname == "Darwin":
    mac_blas = "/usr/local/opt/openblas"
    petsc_options.add("--with-blaslapack-dir={}".format(mac_blas))
    petsc_options.add("--CFLAGS=-I{}/include -Wno-implicit-function-declaration".format(mac_blas))
    petsc_options.add("--LDFLAGS=-Wl,-rpath,{0}/lib -L{0}/lib".format(mac_blas))

petsc_options = list(petsc_options) + shlex.split(os.environ.get("PETSC_CONFIGURE_OPTIONS", ""))

if mode == "update" and petsc_int_type_changed:
    log.warning("""Force rebuilding all packages because PETSc int type changed""")

if mode == "update" and petsc_complex_type_changed:
    log.warning("""Force rebuilding all packages because PETSc scalar type changed between real and complex""")


def check_call(arguments):
    try:
        log.debug("Running command '%s'", " ".join(arguments))
        log.debug(subprocess.check_output(arguments, stderr=subprocess.STDOUT, env=os.environ).decode())
    except subprocess.CalledProcessError as e:
        log.debug(e.output.decode())
        raise


def check_output(args):
    try:
        log.debug("Running command '%s'", " ".join(args))
        return subprocess.check_output(args, stderr=subprocess.STDOUT, env=os.environ).decode()
    except subprocess.CalledProcessError as e:
        log.debug(e.output.decode())
        raise


def brew_install(name, options=None):
    arguments = [name]
    if options:
        arguments = options + arguments
    if args.verbose:
        arguments = ["--verbose"] + arguments
    check_call(["brew", "install"] + arguments)


def apt_check(name):
    log.info("Checking for presence of package %s..." % name)
    # Note that subprocess return codes have the opposite logical
    # meanings to those of Python variables.
    try:
        check_call(["dpkg-query", "-s", name])
        log.info("  installed.")
        return True
    except subprocess.CalledProcessError:
        log.info("  missing.")
        return False


def apt_install(names):
    log.info("Installing missing packages: %s." % ", ".join(names))
    if sys.stdin.isatty():
        subprocess.check_call(["sudo", "apt-get", "install"] + names)
    else:
        log.info("Non-interactive stdin detected; installing without prompts")
        subprocess.check_call(["sudo", "apt-get", "-y", "install"] + names)


def split_requirements_url(url):
    name = url.split(".git")[0].split("#")[0].split("/")[-1]
    spliturl = url.split("://")[1].split("#")[0].split("@")
    try:
        plain_url, branch = spliturl
    except ValueError:
        plain_url = spliturl[0]
        branch = "master"
    return name, plain_url, branch


def git_url(plain_url, protocol):
    if protocol == "ssh":
        return "git@%s:%s" % tuple(plain_url.split("/", 1))
    elif protocol == "https":
        return "https://%s" % plain_url
    else:
        raise ValueError("Unknown git protocol: %s" % protocol)


def git_clone(url):
    name, plain_url, branch = split_requirements_url(url)
    if name == "petsc" and args.honour_petsc_dir:
        log.info("Using existing petsc installation\n")
        return name
    log.info("Cloning %s\n" % name)
    branch = branches.get(name.lower(), branch)
    try:
        if options["disable_ssh"]:
            raise InstallError("Skipping ssh clone because --disable-ssh")
        # note: so far only loopy requires submodule
        check_call(["git", "clone", "-q", "--recursive", git_url(plain_url, "ssh")])
        log.info("Successfully cloned repository %s" % name)
    except (subprocess.CalledProcessError, InstallError):
        if not options["disable_ssh"]:
            log.warning("Failed to clone %s using ssh, falling back to https." % name)
        try:
            check_call(["git", "clone", "-q", "--recursive", git_url(plain_url, "https")])
            log.info("Successfully cloned repository %s." % name)
        except subprocess.CalledProcessError:
            log.error("Failed to clone %s branch %s." % (name, branch))
            raise
    with directory(name):
        try:
            log.info("Checking out branch %s" % branch)
            check_call(["git", "checkout", "-q", branch])
            log.info("Successfully checked out branch %s" % branch)
        except subprocess.CalledProcessError:
            log.error("Failed to check out branch %s" % branch)
            raise
        try:
            log.info("Updating submodules.")
            check_call(["git", "submodule", "update", "--recursive"])
            log.info("Successfully updated submodules.")
        except subprocess.CalledProcessError:
            log.error("Failed to update submodules.")
            raise
    return name


def list_cloned_dependencies(name):
    log.info("Finding dependencies of %s\n" % name)
    deps = OrderedDict()
    try:
        for dep in open(name + "/requirements-git.txt", "r"):
            name = split_requirements_url(dep.strip())[0]
            deps[name] = dep.strip()
    except IOError:
        pass
    return deps


def clone_dependencies(name):
    log.info("Cloning the dependencies of %s" % name)
    deps = []
    try:
        for dep in open(name + "/requirements-git.txt", "r"):
            deps.append(git_clone(dep.strip()))
    except IOError:
        pass
    return deps


def git_update(name, url=None):
    # Update the named git repo and return true if the current branch actually changed.
    log.info("Updating the git repository for %s" % name)
    with directory(name):
        git_sha = check_output(["git", "rev-parse", "HEAD"])
        # Ensure remotes get updated if and when we move repositories.
        if url:
            plain_url = split_requirements_url(url)[1]
            current_url = check_output(["git", "remote", "-v"]).split()[1]
            protocol = "https" if current_url.startswith("https") else "ssh"
            new_url = git_url(plain_url, protocol)
            # Ensure we only change from bitbucket to github and not the reverse.
            if new_url != current_url and "bitbucket.org" in current_url \
               and ("github.com/firedrakeproject" in plain_url
                    or "github.com/dolfin-adjoint" in plain_url):
                log.info("Updating git remote for %s" % name)
                check_call(["git", "remote", "set-url", "origin", new_url])
        check_call(["git", "pull", "--recurse-submodules"])
        git_sha_new = check_output(["git", "rev-parse", "HEAD"])
    return git_sha != git_sha_new


def run_pip(args):
    check_call(pip + args)


def run_pip_install(pipargs):
    # Make pip verbose when logging, so we see what the
    # subprocesses wrote out.
    # Particularly important for debugging petsc fails.
    with environment(**blas):
        pipargs = ["-vvv"] + pipargs
        check_call(pipinstall + pipargs)


def run_cmd(args):
    check_call(args)


def get_requirements(reqfname):
    with open(reqfname, "r") as f:
        reqs = f.readlines()
    return [req.strip() for req in reqs]


def run_pip_install_wrap(reqs, parallel_compiler_env):
    for req in reqs:
        if re.split('<|>|=', req)[0] in parallel_packages:
            with environment(**parallel_compiler_env):
                run_pip_install([req])
        else:
            run_pip_install([req])


def pip_requirements(package, parallel_compiler_env):
    log.info("Installing pip dependencies for %s" % package)
    if os.path.isfile("%s/requirements-ext.txt" % package):
        reqs = get_requirements("%s/requirements-ext.txt" % package)
        run_pip_install_wrap(reqs, parallel_compiler_env)
    elif os.path.isfile("%s/requirements.txt" % package):
        if package == "COFFEE":
            # FIXME: Horrible hack to work around
            # https://github.com/coin-or/pulp/issues/123
            run_pip_install(["--no-deps", "-r", "%s/requirements.txt" % package])
        elif package == "pyadjoint":
            reqs = get_requirements("%s/requirements.txt" % package)
            for req in reqs:
                try:
                    run_pip_install([req])
                except subprocess.CalledProcessError as e:
                    if req == "tensorflow":
                        log.debug("Skipping failing install of optional pyadjoint dependency tensorflow")
                    else:
                        raise e
        elif package == "loopy":
            # loopy dependencies are installed in setup.py
            return
        else:
            reqs = get_requirements("%s/requirements.txt" % package)
            run_pip_install_wrap(reqs, parallel_compiler_env)
    else:
        log.info("No dependencies found. Skipping.")


def install(package):
    log.info("Installing %s" % package)
    if package == "petsc/":
        build_and_install_petsc()
    elif package == "slepc/":
        build_and_install_slepc()
    elif package in ["petsc4py/", "slepc4py/"]:
        # The following outrageous hack works around the fact that petsc and co. cannot be installed in developer mode.
        run_pip_install(["--ignore-installed", package])
    elif package == "h5py/":
        # h5py tries to build against ancient version of numpy additional flag avoids this
        run_pip_install(["--no-build-isolation", package])
    elif package == "loopy/" and osname == "Darwin":
        # On MacOS loopy won't build unless additional flags are passed to the compiler
        with environment(CFLAGS="-Wno-implicit-function-declaration"):
            run_pip_install(["-e", package])
    else:
        run_pip_install(["-e", package])


def clean(package):
    log.info("Cleaning %s" % package)
    with directory(package):
        with environment(**blas):
            # loopy needs knowledge of the system BLAS just to run setup.py
            check_call([python, "setup.py", "clean"])


def pip_uninstall(package):
    log.info("Removing existing %s installations\n" % package)
    # Uninstalling something with pip is an absolute disaster.  We
    # have to use pip freeze to list all available packages "locally"
    # and keep on removing the one we want until it is gone from this
    # list!  Yes, pip will happily have two different versions of the
    # same package co-existing.  Moreover, depending on the phase of
    # the moon, the order in which they are uninstalled is not the
    # same as the order in which they appear on sys.path!
    again = True
    uninstalled = False
    i = 0
    while again:
        # List installed packages, "locally".  In a venv,
        # this just tells me packages in the venv, otherwise it
        # gives me everything.
        lines = check_output(pip + ["freeze", "-l"])
        again = False
        for line in lines.split("\n"):
            # Do we have a locally installed package?
            if line.startswith(package+'=='):
                # Uninstall it.
                run_pip(["uninstall", "-y", line.strip()])
                uninstalled = True
                # Go round again, because THERE MIGHT BE ANOTHER ONE!
                again = True
        i += 1
        if i > 10:
            raise InstallError("pip claims it uninstalled %s more than 10 times.  Something is probably broken.", package)
    return uninstalled


def get_petsc_dir():
    if args.honour_petsc_dir:
        try:
            petsc_dir = os.environ["PETSC_DIR"]
        except KeyError:
            raise InstallError("Unable to find installed PETSc (did you forget to set PETSC_DIR?)")
        petsc_arch = os.environ.get("PETSC_ARCH", "")
    else:
        petsc_dir = os.path.join(os.environ["VIRTUAL_ENV"], "src", "petsc")
        petsc_arch = "default"

    return petsc_dir, petsc_arch


def get_slepc_dir():
    petsc_dir, petsc_arch = get_petsc_dir()
    if args.honour_petsc_dir:
        try:
            slepc_dir = os.environ["SLEPC_DIR"]
        except KeyError:
            raise InstallError("Need to set SLEPC_DIR for --slepc with --honour-petsc-dir")
    else:
        slepc_dir = os.path.join(os.environ["VIRTUAL_ENV"], "src", "slepc")
    return slepc_dir, petsc_arch


def build_and_install_petsc():
    import hashlib
    import urllib.request
    tarball = "eigen-3.3.3.tgz"
    url = "https://github.com/eigenteam/eigen-git-mirror/archive/3.3.3.tar.gz"
    sha = hashlib.sha256()
    # Accept eigen either from github or the previous bitbucket location.
    expect = ("df6082711532336354466bab70f66c16ff88e616ac3884eba555b6f0b4860e65",
              "94878cbfa27b0d0fbc64c00d4aafa137f678d5315ae62ba4aecddbd4269ae75f")
    if not os.path.exists(tarball):
        log.info("Downloading Eigen from '%s' to '%s'" % (url, tarball))
        urllib.request.urlretrieve(url, filename=tarball)
    else:
        log.info("Eigen tarball already downloaded to '%s'" % tarball)
    log.info("Checking Eigen tarball integrity")
    with open(tarball, "rb") as f:
        while True:
            data = f.read(65536)
            if not data:
                break
            sha.update(data)
    actual = sha.hexdigest()
    if actual not in expect:
        raise InstallError("Downloaded Eigen tarball has incorrect sha256sum, expected '%s', was '%s'",
                           expect, actual)
    else:
        log.info("Eigen tarball hash valid")
    log.info("Depending on your platform, PETSc may take an hour or more to build!")
    assert not args.honour_petsc_dir  # Belt and braces security before we start clobbering things.
    with directory("petsc"):
        petsc_dir, petsc_arch = get_petsc_dir()
        check_call(["rm", "-rf", os.path.join(petsc_dir, petsc_arch)])
        check_call([python, "./configure", "PETSC_DIR={}".format(petsc_dir), "PETSC_ARCH={}".format(petsc_arch)] + list(petsc_options))
        check_call(["make", "PETSC_DIR={}".format(petsc_dir), "PETSC_ARCH={}".format(petsc_arch), "all"])
        if args.remove_build_files and not args.honour_petsc_dir:
            log.info("Cleaning up PETSc build artifacts")
            check_call(["rm", "-rf", os.path.join(petsc_dir, petsc_arch, "externalpackages")])
            check_call(["rm", "-rf", os.path.join(petsc_dir, "src", "docs")])
            tutorial_output = os.path.join(petsc_dir, "src", "**", "tutorials", "output", "*")
            test_output = os.path.join(petsc_dir, "src", "**", "tests", "output", "*")
            for deletefile in chain(iglob(tutorial_output, recursive=True), iglob(test_output, recursive=True)):
                check_call(["rm", "-f", deletefile])


def build_and_install_h5py():
    import shutil
    log.info("Installing h5py")
    # Clean up old downloads
    if os.path.exists("h5py-2.5.0"):
        log.info("Removing old h5py-2.5.0 source")
        shutil.rmtree("h5py-2.5.0")
    if os.path.exists("h5py.tar.gz"):
        log.info("Removing old h5py.tar.gz")
        os.remove("h5py.tar.gz")

    url = "git+https://github.com/firedrakeproject/h5py.git@firedrake#egg=h5py"
    if os.path.exists("h5py"):
        changed = False
        with directory("h5py"):
            # Rewrite old h5py/h5py remote to firedrakeproject/h5py remote.
            plain_url = split_requirements_url(url)[1]
            current_remote = check_output(["git", "remote", "-v"]).split()[1]
            proto = "https" if current_remote.startswith("https") else "ssh"
            new_remote = git_url(plain_url, proto)
            if new_remote != current_remote and "h5py/h5py.git" in current_remote:
                log.info("Updating git remote for h5py from %s to %s", current_remote, new_remote)
                check_call(["git", "remote", "set-url", "origin", new_remote])
                check_call(["git", "fetch", "-p", "origin"])
                check_call(["git", "checkout", "firedrake"])
                changed = True
        changed |= git_update("h5py")
    else:
        git_clone(url)
        changed = True

    petsc_dir, petsc_arch = get_petsc_dir()
    hdf5_dir = "%s/%s" % (petsc_dir, petsc_arch)
    if changed or args.rebuild:
        log.info("Linking h5py against PETSc found in %s\n" % hdf5_dir)
        with environment(HDF5_DIR=hdf5_dir,
                         HDF5_MPI="ON",
                         **blas):
            # Only uninstall if things changed.
            pip_uninstall("h5py")
            # Pip installing from dirty directory is potentially unsafe.
            with directory("h5py/"):
                check_call(["git", "clean", "-fdx"])
            install("h5py/")
    else:
        log.info("No need to rebuild h5py")


def build_and_install_libsupermesh():
    log.info("Installing libsupermesh")
    url = "git+https://bitbucket.org/libsupermesh/libsupermesh.git"
    if os.path.exists("libsupermesh"):
        log.info("Updating the git repository for libsupermesh")
        with directory("libsupermesh"):
            check_call(["git", "fetch"])
            git_sha = check_output(["git", "rev-parse", "HEAD"])
            git_sha_new = check_output(["git", "rev-parse", "@{u}"])
            changed = git_sha != git_sha_new
            if changed:
                check_call(["git", "reset", "--hard"])
                check_call(["git", "pull"])
    else:
        git_clone(url)
        changed = True
    if changed:
        with directory("libsupermesh"):
            check_call(["git", "reset", "--hard"])
            check_call(["git", "clean", "-f", "-x", "-d"])
            check_call(["mkdir", "-p", "build"])
            with directory("build"):
                check_call(["cmake", "..", "-DBUILD_SHARED_LIBS=ON",
                            "-DCMAKE_INSTALL_PREFIX=" + firedrake_env,
                            "-DMPI_C_COMPILER=" + cc,
                            "-DMPI_CXX_COMPILER=" + cxx,
                            "-DMPI_Fortran_COMPILER=" + f90,
                            "-DCMAKE_Fortran_COMPILER=" + f90])
                check_call(["make"])
                check_call(["make", "install"])
    else:
        log.info("No need to rebuild libsupermesh")


def build_and_install_tinyasm():
    log.info("Installing TinyASM")
    if os.path.exists("TinyASM"):
        log.info("Updating the git repository for TinyASM")
        with directory("TinyASM"):
            check_call(["git", "fetch"])
            git_sha = check_output(["git", "rev-parse", "HEAD"])
            git_sha_new = check_output(["git", "rev-parse", "@{u}"])
            tinyasm_changed = git_sha != git_sha_new
            if tinyasm_changed:
                check_call(["git", "reset", "--hard"])
                check_call(["git", "pull"])
    else:
        git_clone("git+https://github.com/florianwechsung/TinyASM.git")
        tinyasm_changed = True

    if tinyasm_changed:
        with directory("TinyASM"):
            # Clean source directory
            check_call(["git", "reset", "--hard"])
            check_call(["git", "clean", "-f", "-x", "-d"])
            run_pip_install(["-e", "."])
    else:
        log.info("No need to rebuild TinyASM")


def build_and_install_pythonocc():
    log.info("Installing pythonocc-core")
    url = "git+https://github.com/tpaviot/pythonocc-core.git@595b0a4e8e60e8d6011bea0cdb54ac878efcfcd2"
    if not os.path.exists("pythonocc-core"):
        git_clone(url)
        with directory("pythonocc-core"):
            check_call(["git", "reset", "--hard"])
            check_call(["git", "clean", "-f", "-x", "-d"])
            check_call(["mkdir", "-p", "build"])
            with directory("build"):
                check_call(["cmake", "..",
                            "-DCMAKE_INSTALL_PREFIX=" + firedrake_env,
                            "-DPYTHON_EXECUTABLE=" + python,
                            "-DMPI_C_COMPILER=" + cc,
                            "-DMPI_CXX_COMPILER=" + cxx,
                            "-DMPI_Fortran_COMPILER=" + f90,
                            "-DCMAKE_Fortran_COMPILER=" + f90])
                check_call(["make", "install"])
    else:
        log.info("No need to rebuild pythonocc-core")


def build_and_install_libspatialindex():
    log.info("Installing libspatialindex")
    if os.path.exists("libspatialindex"):
        log.info("Updating the git repository for libspatialindex")
        with directory("libspatialindex"):
            check_call(["git", "fetch"])
            git_sha = check_output(["git", "rev-parse", "HEAD"])
            git_sha_new = check_output(["git", "rev-parse", "@{u}"])
            libspatialindex_changed = git_sha != git_sha_new
            if libspatialindex_changed:
                check_call(["git", "reset", "--hard"])
                check_call(["git", "pull"])
    else:
        git_clone("git+https://github.com/firedrakeproject/libspatialindex.git")
        libspatialindex_changed = True

    if libspatialindex_changed:
        with directory("libspatialindex"):
            # Clean source directory
            check_call(["git", "reset", "--hard"])
            check_call(["git", "clean", "-f", "-x", "-d"])
            # Patch Makefile.am to skip building test
            check_call(["sed", "-i", "-e", "/^SUBDIRS/s/ test//", "Makefile.am"])
            # Build and install
            check_call(["./autogen.sh"])
            check_call(["./configure", "--prefix=" + firedrake_env,
                        "--enable-shared", "--disable-static"])
            check_call(["make"])
            check_call(["make", "install"])
    else:
        log.info("No need to rebuild libspatialindex")


def build_and_install_slepc():
    petsc_dir, petsc_arch = get_petsc_dir()
    slepc_dir, slepc_arch = get_slepc_dir()
    assert petsc_arch == slepc_arch

    slepc_changed = False
    if args.honour_petsc_dir:
        log.info("Using installed SLEPc from %s/%s", slepc_dir, petsc_arch)
    else:
        log.info("Installing SLEPc.")
        url = "git+https://github.com/firedrakeproject/slepc.git@firedrake"
        if os.path.exists("slepc"):
            slepc_changed |= git_update("slepc")
        else:
            git_clone(url)
            slepc_changed = True
        if slepc_changed:
            with directory("slepc"):
                check_call(["rm", "-rf", os.path.join(slepc_dir, petsc_arch)])
                with environment(PETSC_DIR=petsc_dir,
                                 SLEPC_DIR=slepc_dir,
                                 PETSC_ARCH=petsc_arch):
                    check_call([python, "./configure"])
                    check_call(["make", "all"])
                    check_call(["make", "check"])
        else:
            log.info("No need to rebuild SLEPc")

    log.info("Installing slepc4py.")
    url = "git+https://github.com/firedrakeproject/slepc4py.git@firedrake"
    slepc4py_changed = slepc_changed
    if os.path.exists("slepc4py"):
        with directory("slepc4py"):
            plain_url = split_requirements_url(url)[1]
            current_remote = check_output(["git", "remote", "-v"]).split()[1]
            proto = "https" if current_remote.startswith("https") else "ssh"
            new_remote = git_url(plain_url, proto)
            if new_remote != current_remote:
                log.info("Updating git remote for slepc4py from %s to %s", current_remote, new_remote)
                check_call(["git", "remote", "set-url", "origin", new_remote])
                check_call(["git", "fetch", "-p", "origin"])
                check_call(["git", "checkout", "firedrake"])
                slepc4py_changed = True
        slepc4py_changed |= git_update("slepc4py")
    else:
        git_clone(url)
        slepc4py_changed = True
    if slepc4py_changed:
        with environment(PETSC_DIR=petsc_dir,
                         SLEPC_DIR=slepc_dir,
                         PETSC_ARCH=petsc_arch):
            install("slepc4py/")
    else:
        log.info("No need to rebuild slepc4py")


def install_documentation_dependencies():
    """Just install the required dependencies. There are no provenance
    issues here so no need to record this in the configuration dict."""
    log.info("Installing documentation dependencies")
    run_pip_install(["sphinx"])
    run_pip_install(["sphinxcontrib-bibtex"])
    run_pip_install(["bibtexparser"])
    run_pip_install(["git+https://github.com/sphinx-contrib/youtube.git"])


def install_nonlocal_operator_dependencies():
    """Just install the required dependencies. There are no provenance
    issues here so no need to record this in the configuration dict."""
    log.info("Installing nonlocal operator dependencies:")
    # install pytential and its dependencies
    # (those not already installed by loopy)
    # https://documen.tician.de/pytential/misc.html
    run_pip_install(["pyopencl[pocl]"])
    run_pip_install(["sympy"])
    run_pip_install(["pyfmmlib"])
    run_pip_install(["git+https://github.com/inducer/gmsh_interop.git"])
    run_pip_install(["git+https://github.com/inducer/modepy.git"])
    run_pip_install(["git+https://github.com/inducer/pyvisfile.git"])
    run_pip_install(["git+https://gitlab.tiker.net/xywei/boxtree.git"])
    run_pip_install(["git+https://github.com/inducer/sumpy.git"])
    run_pip_install(["git+https://github.com/inducer/meshmode.git"])
    run_pip_install(["git+https://github.com/inducer/pytential.git"])
    # Also grab volumential and its dependencies
    # (currently None, but eventually pypvfmm?)
    # https://gitlab.tiker.net/xywei/volumential/-/blob/master/requirements.txt
    # https://xiaoyu-wei.com/docs/volumential/install.html
    run_pip_install(["git+https://gitlab.tiker.net/xywei/volumential.git"])
    # Also grab recursivenodes for nice function space conversion
    run_pip_install(['recursivenodes'])


def clean_obsolete_packages():
    dirs = os.listdir(".")
    for package in old_git_packages:
        pip_uninstall(package)
        if package in dirs:
            shutil.rmtree(package)


def quit(message):
    log.error(message)
    sys.exit(1)


def build_update_script():
    log.info("Creating firedrake-update script.")
    with open("firedrake/scripts/firedrake-install", "r") as f:
        update_script = f.read()

    try:
        os.mkdir("../bin")
    except OSError:
        pass
    with open("../bin/firedrake-update", "w") as f:
        f.write(update_script)
    check_call(["chmod", "a+x", "../bin/firedrake-update"])


if args.rebuild_script:
    os.chdir(os.path.dirname(os.path.realpath(__file__)) + ("/../.."))

    build_update_script()

    log.info("Successfully rebuilt firedrake-update.\n")

    log.info("To upgrade firedrake, run firedrake-update")
    sys.exit(0)


def create_compiler_env(cc, cxx, f90):
    env = dict()
    if cc:
        env["MPICC"] = cc
        env["MPI_C_COMPILER"] = cc
        env["CC"] = cc
        # Work around homebrew adding /usr/local/lib to the library search path.
        env["CFLAGS"] = " ".join((os.environ.get("CFLAGS", ""),
                                  "-L" + os.path.join(*get_petsc_dir(), "lib"),
                                  "-I" + os.path.join(*get_petsc_dir(), "include")))
    if cxx:
        env["MPICXX"] = cxx
        env["MPI_CXX_COMPILER"] = cxx
        env["CXX"] = cxx
    if f90:
        env["MPIF90"] = f90
        env["MPI_C_COMPILER"] = f90
        env["F90"] = f90

    return env


if mode == "install" and args.show_petsc_configure_options:
    log.info("*********************************************")
    log.info("Would build PETSc with the following options:")
    log.info("*********************************************\n")
    log.info("\n".join(petsc_options))
    log.info("\nEigen will be downloaded from https://github.com/eigenteam/eigen-git-mirror/archive/3.3.3.tar.gz")
    sys.exit(0)


if "PETSC_DIR" in os.environ and not args.honour_petsc_dir:
    quit("""The PETSC_DIR environment variable is set. This is probably an error.
If you really want to use your own PETSc build, please run again with the
--honour-petsc-dir option.
""")

if "PETSC_DIR" not in os.environ and args.honour_petsc_dir:
    quit("""The --honour-petsc-dir is set, but PETSC_DIR environment variable is
not defined. If you have compiled PETSc manually, set PETSC_DIR
(and optionally PETSC_ARCH) variables to point to the build directory.
""")

if "SLEPC_DIR" not in os.environ and args.honour_petsc_dir and options["slepc"]:
    quit("""If you use --honour-petsc-dir, you must also build SLEPc manually
and set the SLEPC_DIR environment variable appropriately""")

if "SLEPC_DIR" in os.environ and not args.honour_petsc_dir and options["slepc"]:
    quit("""The SLEPC_DIR environment variable is set.  If you want to use
your own SLEPc version, you must also build your own PETSc and run
with --honour-petsc-dir.""")

if platform.uname()[0] == "Darwin" and args.opencascade:
    quit("""Sorry, automatically installing opencascade on OSX hasn't been
implemented yet. (It's not a supported package in brew.)
Please contact us to get this working.""")

log.debug("Installer running with: %s" % sys.executable)
log.debug("Python version: %s" % sys.version)

log.debug("*** Current environment (output of 'env') ***")
log.debug(check_output(["env"]))
log.debug("\n\n")

if mode == "install" or not args.update_script:
    # Check operating system.
    required_packages = None
    package_manager = None
    if osname == "Darwin":
        package_manager = "brew"
        required_packages = ["gcc",
                             "python3",
                             "autoconf",
                             "make",
                             "automake",
                             "cmake",
                             "libtool",
                             "boost"]
        if args.with_blas is None and mode == "install":
            required_packages.append("openblas")
    elif osname == "Linux":
        package_manager = "apt-get"
        required_packages = ["build-essential",
                             "autoconf",
                             "automake",
                             "bison",  # for ptscotch
                             "flex",   # for ptscotch
                             "cmake",
                             "gfortran",
                             "git",
                             "libtool",
                             "python3-dev",
                             "python3-pip",
                             "python3-tk",
                             "python3-venv",
                             "zlib1g-dev",
                             "libboost-dev"]  # For ROL in pyadjoint
        if args.opencascade:
            required_packages.append("liboce-ocaf-dev")
            required_packages.append("swig")

        if args.with_blas is None and mode == "install":
            required_packages.append("libopenblas-dev")

        if args.documentation_dependencies:
            required_packages.append("graphviz")

    else:
        log.warning("You do not appear to be running Linux or MacOS. Please do not be surprised if this install fails.")

    if args.show_dependencies:
        log.info("\n************************************************")
        log.info("The following dependencies need to be installed:")
        log.info("************************************************\n")
        log.info("* A C and C++ compiler (for example gcc/g++ or clang), GNU make")
        log.info("* A Fortran compiler (for PETSc)")
        log.info("* Blas and Lapack")
        log.info("* Boost")
        log.info("* Git")
        log.info("* Python version >=3.6")
        log.info("* The Python headers")
        log.info("* autoconf, automake, libtool")
        log.info("* CMake")
        if osname == "Linux":
            log.info("* zlib, bison, flex")
        if package_manager:
            log.info("\n********************************************")
            log.info("The following %s packages are recommended:" % (package_manager))
            log.info("********************************************\n")
            log.info("\n".join(required_packages))
            log.info("\nThey will be installed by %s unless --no-package-manager is used." % (package_manager))
            if osname == "Darwin":
                log.info("\nIn addition, the command line tools will be installed using xcode")
        sys.exit(0)

    blas_location = args.with_blas

    if osname == "Darwin":
        if options["package_manager"]:

            log.info("Installing command line tools...")
            try:
                check_call(["xcode-select", "--install"])
            except subprocess.CalledProcessError:
                # expected failure if already installed
                pass

            try:
                check_call(["brew", "--version"])
            except subprocess.CalledProcessError:
                quit("Homebrew not found. Please install it using the instructions at http://brew.sh and then try again.")

            log.info("Checking brew doctor...")
            try:
                check_call(["brew", "doctor"])
            except subprocess.CalledProcessError:
                pass
            log.info("Installing required packages via homebrew...")
            # Ensure a fortran compiler is available
            installed_packages = dict((p["name"], p)
                                      for p in json.loads(check_output(["brew", "info", "--installed", "--json"])))
            # Handle homebrew migration of default python == python3
            if installed_packages.get("python", {}).get("oldname") == "python3":
                installed_packages["python3"] = installed_packages["python"]
            for package in required_packages:
                if package in installed_packages:
                    log.info("Required package '{0}' is already installed via Homebrew.".format(package))
                    log.debug(pprint.pformat(installed_packages[package]))
                else:
                    log.info("Installing required package '{0}' via Homebrew.".format(package))
                    brew_install(package)

            if args.with_blas is None and mode == "install":
                blas_location = "/usr/local/opt/openblas"
                config["with_blas"] = blas_location
        else:
            log.info("Xcode and homebrew installation disabled. Proceeding on the rash assumption that packaged dependencies are in place.")
            log.info("Please use the --show-dependencies for more information.")

    elif osname == "Linux":
        # Check for apt.
        try:
            if not options["package_manager"]:
                raise InstallError
            check_call(["apt-get", "--version"])

            missing_packages = [p for p in required_packages if not apt_check(p)]
            if missing_packages:
                apt_install(missing_packages)

        except (subprocess.CalledProcessError, InstallError):
            log.info("apt-get not found or disabled. Proceeding on the rash assumption that your compiled dependencies are in place.")
            log.info("Please use the --show-dependencies for more information.")
else:
    blas_location = config["options"].get("with_blas")

if mode == "install":
    if os.path.exists(firedrake_env):
        log.warning("Specified venv '%s' already exists", firedrake_env)
        quit("Can't install into existing venv '%s'" % firedrake_env)

    log.info("Creating firedrake venv in '%s'." % firedrake_env)
    # Debian's Python3 is screwed, they don't ship ensurepip as part
    # of the base python package, so the default python -m venv
    # doesn't work.  Moreover, they have spiked the file such that it
    # calls sys.exit, which will kill any attempts to create a venv
    # with pip.
    try:
        import ensurepip        # noqa: F401
        with_pip = True
    except ImportError:
        with_pip = False
    import venv
    venv.EnvBuilder(with_pip=with_pip).create(firedrake_env)
    if not with_pip:
        import urllib.request
        log.debug("ensurepip unavailable, bootstrapping pip using get-pip.py")
        urllib.request.urlretrieve("https://bootstrap.pypa.io/get-pip.py", filename="get-pip.py")
        check_call([python, "get-pip.py"])
        log.debug("bootstrapping pip succeeded")
        log.debug("Removing get-pip.py")
        os.remove("get-pip.py")
    # Ensure pip, setuptools and wheel are at the latest version.
    run_pip(["install", "-U", "setuptools"])
    run_pip(["install", "-U", "pip"])
    run_pip(["install", "-U", "wheel"])

    # We haven't activated the venv so we need to manually set the environment.
    os.environ["VIRTUAL_ENV"] = firedrake_env

petsc_dir, petsc_arch = get_petsc_dir()

should_link = not args.honour_petsc_dir or options.get("mpicc") is not None

# Set up the MPI wrappers
for opt in ["mpicc", "mpicxx", "mpif90", "mpiexec"]:
    if options.get(opt):
        name = options[opt]
        src = shutil.which(name)
    else:
        src = os.path.join(petsc_dir, petsc_arch, "bin", opt)
    dest = os.path.join(firedrake_env, "bin", opt)
    # Remove old symlinks
    if os.path.lexists(dest):
        os.remove(dest)
    elif os.path.exists(dest):
        os.remove(dest)
    if should_link:
        log.debug("Creating a wrapper for %s from %s to %s" % (opt, src, dest))
        with open(dest, "w") as f:
            f.write('#!/bin/bash' + os.linesep + src + ' "$@"')
        os.chmod(dest, os.stat(dest).st_mode | stat.S_IEXEC)

cc = options["mpicc"]
cxx = options["mpicxx"]
f90 = options["mpif90"]
compiler_env = create_compiler_env(cc, cxx, f90)
os.chdir(firedrake_env)

# Dict to store BLAS and OPENBLAS environment variables
blas = dict()
if blas_location == "download":
    blas_location = os.path.join(petsc_dir, petsc_arch)
if blas_location is not None:
    blas["BLAS"] = blas_location
    blas["OPENBLAS"] = blas_location

# Configuration is now complete, and we have a venv so we dump the
# config file in order to maximise the chance that firedrake-update
# can be run on a partial install.
config_location = os.path.join(firedrake_env, ".configuration.json")
json_output = json.dumps(config)
with open(config_location, "w") as f:
    f.write(json_output)
log.info("Configuration saved to " + config_location)

if mode == "install":
    os.mkdir("src")
    os.chdir("src")

    if jenkins and ci_testing_firedrake:
        check_call(["ln", "-s", "../../../", "firedrake"])
    else:
        git_clone("git+https://github.com/firedrakeproject/firedrake.git")

    # Build the update script as soon as possible so that installation
    # recovery can be attempted if required.
    build_update_script()

    # Pre-install requested packages
    if args.pip_packages is not None:
        for package in args.pip_packages:
            log.info("Pip installing %s to venv" % package)
            run_pip_install(package.split())

<<<<<<< HEAD
    # Temporary workaround for missing VTK wheel on Python 3.9
    if sys.version_info >= (3, 9):
        source = "https://github.com/firedrakeproject/VTKPythonPackage/releases/download/firedrake_20210113/"
        if osname == "Darwin":
            source += "vtk-9.0.1-cp39-cp39-macosx_10_14_x86_64.whl"
        elif osname == "Linux":
            source += "vtk-9.0.1-cp39-cp39-linux_x86_64.whl"
        log.info("Pip installing VTK for Python 3.9 to venv")
        run_pip_install([source])

=======
>>>>>>> bae7e40b
    packages = clone_dependencies("firedrake")
    packages = clone_dependencies("PyOP2") + packages
    packages += ["firedrake"]

    for p in options["packages"]:
        name = git_clone(p)
        packages.extend(clone_dependencies(name))
        packages += [name]

    if args.honour_petsc_dir:
        packages.remove("petsc")

    # Force Cython to install first to work around pip dependency issues.
    run_pip_install(["Cython>=0.22"])
    run_pip_install(["pybind11"])

    # Need to install petsc first in order to resolve hdf5 dependency.
    if not args.honour_petsc_dir:
        with environment(**compiler_env):
            with pipargs("--no-deps"):
                packages.remove("petsc")
                install("petsc/")
        os.environ["PETSC_DIR"] = petsc_dir
        os.environ["PETSC_ARCH"] = petsc_arch
    os.environ["HDF5_DIR"] = os.path.join(petsc_dir, petsc_arch)
    os.environ["NETCDF4_DIR"] = os.path.join(petsc_dir, petsc_arch)

    # If petsc built mpich then we now need to set the compiler environment variables.
    if not compiler_env:
        compilerbin = os.path.join(petsc_dir, petsc_arch, "bin")
        cc = os.path.join(compilerbin, "mpicc")
        cxx = os.path.join(compilerbin, "mpicxx")
        f90 = os.path.join(compilerbin, "mpif90")
        compiler_env = create_compiler_env(cc, cxx, f90)

    for p in packages:
        pip_requirements(p, compiler_env)

    with environment(**compiler_env):
        build_and_install_h5py()
        build_and_install_libsupermesh()

    build_and_install_libspatialindex()

    if "loopy" in packages:
        # We do want to install loopy's dependencies.
        install("loopy/")
        packages.remove("loopy")

    with pipargs("--no-deps"):
        for p in packages:
            if p in parallel_packages:
                with environment(**compiler_env):
                    install(p+"/")
            else:
                install(p+"/")
            sys.path.append(os.getcwd() + "/" + p)

    # Work around easy-install.pth bug.
    try:
        packages.remove("petsc")
    except ValueError:
        pass
    packages.remove("petsc4py")
    packages.remove("firedrake")

else:
    # Update mode
    os.chdir("src")

    if args.update_script:
        # Pull firedrake, rebuild update script, launch new script
        git_update("firedrake")
        build_update_script()
        os.execv(sys.executable, [sys.executable, "../bin/firedrake-update", "--no-update-script"] + sys.argv[1:])

    deps = OrderedDict()
    deps.update(list_cloned_dependencies("PyOP2"))
    deps.update(list_cloned_dependencies("firedrake"))
    for p in options["packages"]:
        name = split_requirements_url(p)[0]
        deps.update(list_cloned_dependencies(name))
        deps[name] = p
    packages = list(deps.keys())
    packages += ["firedrake"]

    # update packages.
    if not args.honour_petsc_dir:
        petsc_changed = git_update("petsc", deps["petsc"])
    else:
        petsc_changed = False
    petsc4py_changed = git_update("petsc4py", deps["petsc4py"])

    packages.remove("petsc")
    packages.remove("petsc4py")

    if args.clean:
        clean_obsolete_packages()
        for package in packages:
            pip_uninstall(package)
        if args.rebuild:
            pip_uninstall("petsc4py")

    # If there is a petsc package to remove, then we're an old installation which will need to rebuild PETSc.
    petsc_changed = pip_uninstall("petsc") or petsc_changed

    for p in packages:
        try:
            git_update(p, deps.get(p, None))
        except OSError as e:
            if e.errno == 2:
                log.warning("%s missing, cloning anew.\n" % p)
                git_clone(deps[p])
            else:
                raise

    with pipargs("--no-deps"):
        with environment(**compiler_env):
            # Only rebuild petsc if it has changed.
            if not args.honour_petsc_dir and (args.rebuild or petsc_changed):
                clean("petsc/")
                install("petsc/")
        if not args.honour_petsc_dir:
            os.environ["PETSC_DIR"] = petsc_dir
            os.environ["PETSC_ARCH"] = petsc_arch
        os.environ["HDF5_DIR"] = os.path.join(petsc_dir, petsc_arch)
        os.environ["NETCDF4_DIR"] = os.path.join(petsc_dir, petsc_arch)

        # If petsc built mpich then we now need to set the compiler environment variables.
        if not compiler_env:
            compilerbin = os.path.join(petsc_dir, petsc_arch, "bin")
            cc = os.path.join(compilerbin, "mpicc")
            cxx = os.path.join(compilerbin, "mpicxx")
            f90 = os.path.join(compilerbin, "mpif90")
            compiler_env = create_compiler_env(cc, cxx, f90)

    # update dependencies.
    for p in packages:
        pip_requirements(p, compiler_env)

    with pipargs("--no-deps"):
        if args.rebuild or petsc_changed or petsc4py_changed:
            clean("petsc4py/")
            with environment(**compiler_env):
                install("petsc4py/")

        # Always rebuild h5py.
        with environment(**compiler_env):
            build_and_install_h5py()
            build_and_install_libsupermesh()
        build_and_install_libspatialindex()

    if "loopy" in packages:
        # We do want to install loopy's dependencies.
        clean("loopy")
        install("loopy/")
        packages.remove("loopy")

    with pipargs("--no-deps"):
        try:
            packages.remove("PyOP2")
            packages.remove("firedrake")
        except ValueError:
            pass
        packages += ("PyOP2", "firedrake")
        for p in packages:
            clean(p)
            if p in parallel_packages:
                with environment(**compiler_env):
                    install(p+"/")
            else:
                install(p+"/")

        # Ensure pytest is at the latest version
        run_pip(["install", "-U", "pytest"])

with environment(**compiler_env):
    with pipargs("--no-deps"):
        if options["slepc"]:
            build_and_install_slepc()

    if options["tinyasm"]:
        build_and_install_tinyasm()

with pipargs("--no-deps"):
    if options["opencascade"]:
        build_and_install_pythonocc()

if args.documentation_dependencies:
    install_documentation_dependencies()

    if args.nonlocal_operator_dependencies:
        install_nonlocal_operator_dependencies()

if mode == "update":
    try:
        import firedrake_configuration
        firedrake_configuration.setup_cache_dirs()
        log.info("Clearing just in time compilation caches.")
        from firedrake.tsfc_interface import clear_cache, TSFCKernel
        from pyop2.compilation import clear_cache as pyop2_clear_cache
        print('Removing cached TSFC kernels from %s' % TSFCKernel._cachedir)
        clear_cache()
        pyop2_clear_cache()
    except:                     # noqa: E722
        # Unconditional except in order to avoid upgrade script failures.
        log.error("Failed to clear caches. Try running firedrake-clean.")


os.chdir("../..")

if mode == "install":
    log.info("\n\nSuccessfully installed Firedrake.\n")

    log.info("\nFiredrake has been installed in a python venv. You activate it with:\n")
    log.info("  . %s/bin/activate\n" % firedrake_env)
    log.info("The venv can be deactivated by running:\n")
    log.info("  deactivate\n\n")
    log.info("To upgrade Firedrake activate the venv and run firedrake-update\n")
else:
    log.info("\n\nSuccessfully updated Firedrake.\n")<|MERGE_RESOLUTION|>--- conflicted
+++ resolved
@@ -117,17 +117,7 @@
 
 log.info("Running %s" % " ".join(sys.argv))
 
-<<<<<<< HEAD
 if sys.version_info < (3, 6):
-=======
-
-if sys.version_info >= (3, 9):
-    print("""\nCan not install Firedrake with Python 3.9 at the moment:
-wheels are not yet available for Python 3.9 for the required package(s).
-Please install with Python 3.8 (or with earlier versions).""")
-    sys.exit(1)
-elif sys.version_info < (3, 6):
->>>>>>> bae7e40b
     if mode == "install":
         print("""\nInstalling Firedrake requires Python 3, at least version 3.6.
 You should run firedrake-install with python3.""")
@@ -1542,7 +1532,6 @@
             log.info("Pip installing %s to venv" % package)
             run_pip_install(package.split())
 
-<<<<<<< HEAD
     # Temporary workaround for missing VTK wheel on Python 3.9
     if sys.version_info >= (3, 9):
         source = "https://github.com/firedrakeproject/VTKPythonPackage/releases/download/firedrake_20210113/"
@@ -1553,8 +1542,6 @@
         log.info("Pip installing VTK for Python 3.9 to venv")
         run_pip_install([source])
 
-=======
->>>>>>> bae7e40b
     packages = clone_dependencies("firedrake")
     packages = clone_dependencies("PyOP2") + packages
     packages += ["firedrake"]
