--- conflicted
+++ resolved
@@ -31,16 +31,10 @@
     u = TrialFunction(V)
     v = TestFunction(V)
     f = Function(V)
-<<<<<<< HEAD
-    f.interpolate(Expression("(1+8*pi*pi)*cos(x[0]*pi*2)*cos(x[1]*pi*2)"))
-    a = (inner(grad(u), grad(v)) + lmbda * inner(u, v)) * dx
-    L = inner(f, v) * dx
-=======
     x = SpatialCoordinate(mesh)
     f.interpolate((1+8*pi*pi)*cos(x[0]*pi*2)*cos(x[1]*pi*2))
-    a = (dot(grad(v), grad(u)) + lmbda * v * u) * dx
-    L = f * v * dx
->>>>>>> cffc0e85
+    a = (inner(grad(u), grad(v)) + lmbda * u * v) * dx
+    L = inner(f, v) * dx
 
     # Compute solution
     assemble(a)
@@ -49,13 +43,8 @@
     solve(a == L, sol, solver_parameters={'ksp_type': 'cg'})
 
     # Analytical solution
-<<<<<<< HEAD
-    f.interpolate(Expression("cos(x[0]*pi*2)*cos(x[1]*pi*2)"))
-    return sqrt(assemble(inner(x - f, x - f) * dx)), x, f
-=======
     f.interpolate(cos(x[0]*pi*2)*cos(x[1]*pi*2))
-    return sqrt(assemble(dot(sol - f, sol - f) * dx)), sol, f
->>>>>>> cffc0e85
+    return sqrt(assemble(inner(sol - f, sol - f) * dx)), sol, f
 
 
 def run_firedrake_helmholtz():
