--- conflicted
+++ resolved
@@ -188,24 +188,4 @@
 
     lvs.solve()
 
-<<<<<<< HEAD
-    assert not (norm(assemble(out*5 - f)) < 2e-7)
-
-
-def test_quasinewton_ops_assembled():
-    mesh = UnitSquareMesh(2, 2)
-    V = FunctionSpace(mesh, "CG", 1)
-
-    u = Function(V)
-    v = TestFunction(V)
-
-    F = inner(u*grad(u), grad(v)) * dx
-
-    problem = NonlinearVariationalProblem(F, u)
-    solver_parameters = {'snes_type': 'qn'}
-    solver = NonlinearVariationalSolver(problem, solver_parameters=solver_parameters)
-
-    assert solver.snes.ksp.pc.getOperators()[0].assembled
-=======
-    assert not (norm(assemble(out*5 - f)) < 2e-7)
->>>>>>> ae234889
+    assert not (norm(assemble(out*5 - f)) < 2e-7)